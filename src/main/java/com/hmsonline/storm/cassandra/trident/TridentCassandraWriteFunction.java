--- conflicted
+++ resolved
@@ -14,25 +14,13 @@
 import com.hmsonline.storm.cassandra.bolt.mapper.TridentTupleMapper;
 import com.hmsonline.storm.cassandra.client.AstyanaxClient;
 import com.hmsonline.storm.cassandra.client.CassandraClient;
-<<<<<<< HEAD
-import com.hmsonline.storm.cassandra.exceptions.TupleMappingException;
-import com.hmsonline.storm.cassandra.exceptions.StormCassandraException;
-import com.hmsonline.storm.cassandra.StormCassandraConstants;
-=======
 import com.hmsonline.storm.cassandra.exceptions.StormCassandraException;
 import com.hmsonline.storm.cassandra.exceptions.TupleMappingException;
->>>>>>> c596ea18
 
 public class TridentCassandraWriteFunction<K, V> implements Function {
     private static final long serialVersionUID = 1L;
     private static final Logger LOG = LoggerFactory.getLogger(TridentCassandraWriteFunction.class);
     protected TridentTupleMapper<K, V> tupleMapper;
-<<<<<<< HEAD
-    private String cassandraHost;
-    private String cassandraKeyspace;
-    protected Map<String, Object> stormConfig;
-=======
->>>>>>> c596ea18
     private CassandraClient<K, V> client;
     private Class<K> columnNameClass;
     private Class<V> columnValueClass;
@@ -49,19 +37,7 @@
     @Override
     @SuppressWarnings({ "rawtypes", "unchecked" })
     public void prepare(Map stormConf, TridentOperationContext context) {
-<<<<<<< HEAD
-        this.stormConfig = stormConf;
-        if (this.cassandraHost == null) {
-            this.cassandraHost = (String) stormConf.get(StormCassandraConstants.CASSANDRA_HOST);
-        }
-        if (this.cassandraKeyspace == null) {
-            this.cassandraKeyspace = (String) stormConf.get(StormCassandraConstants.CASSANDRA_KEYSPACE);
-        }
-
-        LOG.error("Creating new Cassandra Client @ (" + this.cassandraHost + ":" + this.cassandraKeyspace + ")");
-=======
         Map<String, Object> config = (Map<String, Object>) stormConf.get(this.clientConfigKey);
->>>>>>> c596ea18
         client = new AstyanaxClient<K, V>(columnNameClass, columnValueClass);
         client.start(config);
     }
@@ -80,11 +56,7 @@
         } catch (StormCassandraException e) {
             LOG.error("Failed to write tuple. Exception: " + e.getLocalizedMessage());
             // This will tell storm to replay the whole batch
-<<<<<<< HEAD
-            // TODO should we add a number of retry here? 
-=======
             // TODO should we add a number of retry here?
->>>>>>> c596ea18
             throw new FailedException();
         } catch (Exception e) {
             LOG.error("Unexcepted exception: " + e.getLocalizedMessage());
