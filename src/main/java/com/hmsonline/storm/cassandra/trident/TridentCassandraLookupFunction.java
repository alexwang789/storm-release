package com.hmsonline.storm.cassandra.trident;

import java.util.ArrayList;
import java.util.List;
import java.util.Map;

import org.slf4j.Logger;
import org.slf4j.LoggerFactory;

import storm.trident.operation.Filter;
import storm.trident.operation.Function;
import storm.trident.operation.TridentCollector;
import storm.trident.operation.TridentOperationContext;
import storm.trident.tuple.TridentTuple;
import backtype.storm.tuple.Values;

import com.hmsonline.storm.cassandra.bolt.mapper.TridentColumnMapper;
import com.hmsonline.storm.cassandra.bolt.mapper.TridentTupleMapper;
import com.hmsonline.storm.cassandra.client.AstyanaxClient;

public class TridentCassandraLookupFunction<K, C, V> implements Function {
    private static final long serialVersionUID = 12132012L;

    private static final Logger LOG = LoggerFactory.getLogger(TridentCassandraLookupFunction.class);

    private TridentColumnMapper<K, C, V> columnsMapper;
    private TridentTupleMapper<K, C, V> tupleMapper;
    private AstyanaxClient<K, C, V> client;
    private String clientConfigKey;
    
    private Filter tupleFilter = null;      // used to prevent processing for tuples that should be skipped by the lookup
    private int numberOfOutputFields = 1;   // used to emit when the incoming tuple doesn't pass the filter check
    private boolean emitEmptyOnFailure = false;


    public TridentCassandraLookupFunction(String clientConfigKey, TridentTupleMapper<K, C, V> tupleMapper,
            TridentColumnMapper<K, C, V> columnMapper) {
        this.columnsMapper = columnMapper;
        this.tupleMapper = tupleMapper;
        this.clientConfigKey = clientConfigKey;
    }
<<<<<<< HEAD

    public TridentCassandraLookupFunction(String clientConfigKey, TridentTupleMapper<K, V> tupleMapper,
            TridentColumnMapper<K, V> columnMapper, Class<K> columnNameClass, Class<V> columnValueClass, boolean emitEmptyOnFailure) {
        this(clientConfigKey, tupleMapper, columnMapper, columnNameClass, columnValueClass);
=======
    
    public TridentCassandraLookupFunction(String clientConfigKey, TridentTupleMapper<K, C, V> tupleMapper,
            TridentColumnMapper<K, C, V> columnMapper, boolean emitEmptyOnFailure) {
        this(clientConfigKey, tupleMapper, columnMapper);
>>>>>>> 0e363a93
        this.emitEmptyOnFailure = emitEmptyOnFailure;
    }

    public void setFilter(Filter filter) {
        this.tupleFilter = filter;
    }
    public void setNumberOfOutputFields(int numberOfFields) {
        this.numberOfOutputFields = numberOfFields;
    }
    public void setEmitEmptyOnFailure(boolean emitEmptyOnFailure) {
        this.emitEmptyOnFailure = emitEmptyOnFailure;
    }

    @Override
    @SuppressWarnings({ "unchecked", "rawtypes" })
    public void prepare(Map stormConf, TridentOperationContext context) {
        Map<String, Object> config = (Map<String, Object>) stormConf.get(this.clientConfigKey);

        this.client = new AstyanaxClient<K, C, V>();
        this.client.start(config);
    }

    @Override
    public void cleanup() {
        this.client.stop();
    }

    @Override
    public void execute(TridentTuple input, TridentCollector collector) {
        if (tupleFilter != null && !tupleFilter.isKeep(input)) {
            collector.emit(createEmptyValues());
            return;
        }
        
        K rowKey = tupleMapper.mapToRowKey(input);
        C start = tupleMapper.mapToStartKey(input);
        C end = tupleMapper.mapToEndKey(input);

        List<Object> startList = tupleMapper.mapToStartKeyList(input);
        List<Object> endList = tupleMapper.mapToEndKeyList(input);

        try {
<<<<<<< HEAD
            List<Values> valuesToEmit;

            if (startList != null && endList != null && startList.size() == endList.size()) {
                List<Columns<K, V>> colMapList = new ArrayList<Columns<K, V>>();
                for (int i = 0; i < startList.size(); i++) {
                    Columns<K, V> colMap = client.lookup(columnFamily, rowKey, startList.get(i), endList.get(i));
                    if (colMap != null) {
                        colMapList.add(colMap);
                    }
                }
                valuesToEmit = columnsMapper.mapToValues(rowKey, colMapList, input);
            }
            else {
                Columns<K, V> colMap = null;

                if (start == null || end == null) {
                    colMap = client.lookup(columnFamily, rowKey);
                } else {
                    colMap = client.lookup(columnFamily, rowKey, start, end);
                }
                valuesToEmit = columnsMapper.mapToValues(rowKey, colMap, input);
            }
            for (Values values : valuesToEmit) {
                collector.emit(values);
=======
            Map<C, V> colMap = null;
            if (start == null || end == null) {
                colMap = client.lookup(tupleMapper, input);
            } else {
                colMap = client.lookup(tupleMapper, input, start, end);
            }

            List<Values> valuesToEmit = columnsMapper.mapToValues(rowKey, colMap, input);
            if(valuesToEmit != null){
                for (Values values : valuesToEmit) {
                    collector.emit(values);
                }
>>>>>>> 0e363a93
            }

        } catch (Exception e) {
            if (this.emitEmptyOnFailure) {
                LOG.info("Error processing tuple and will be emitting empty values.");
                collector.emit(createEmptyValues());
            }
            LOG.warn("Could not emit for row [" + rowKey + "] from Cassandra." + " :" + e.getMessage(), e);
        }
    }
    
    private Values createEmptyValues() {
        ArrayList<Object> emptyValues = new ArrayList<Object>();
        for (int evc=0;evc<this.numberOfOutputFields;evc++) {
            emptyValues.add("");
        }
        return new Values(emptyValues.toArray());
    }
}<|MERGE_RESOLUTION|>--- conflicted
+++ resolved
@@ -27,7 +27,7 @@
     private TridentTupleMapper<K, C, V> tupleMapper;
     private AstyanaxClient<K, C, V> client;
     private String clientConfigKey;
-    
+
     private Filter tupleFilter = null;      // used to prevent processing for tuples that should be skipped by the lookup
     private int numberOfOutputFields = 1;   // used to emit when the incoming tuple doesn't pass the filter check
     private boolean emitEmptyOnFailure = false;
@@ -39,17 +39,10 @@
         this.tupleMapper = tupleMapper;
         this.clientConfigKey = clientConfigKey;
     }
-<<<<<<< HEAD
 
-    public TridentCassandraLookupFunction(String clientConfigKey, TridentTupleMapper<K, V> tupleMapper,
-            TridentColumnMapper<K, V> columnMapper, Class<K> columnNameClass, Class<V> columnValueClass, boolean emitEmptyOnFailure) {
-        this(clientConfigKey, tupleMapper, columnMapper, columnNameClass, columnValueClass);
-=======
-    
     public TridentCassandraLookupFunction(String clientConfigKey, TridentTupleMapper<K, C, V> tupleMapper,
             TridentColumnMapper<K, C, V> columnMapper, boolean emitEmptyOnFailure) {
         this(clientConfigKey, tupleMapper, columnMapper);
->>>>>>> 0e363a93
         this.emitEmptyOnFailure = emitEmptyOnFailure;
     }
 
@@ -83,22 +76,20 @@
             collector.emit(createEmptyValues());
             return;
         }
-        
+
         K rowKey = tupleMapper.mapToRowKey(input);
         C start = tupleMapper.mapToStartKey(input);
         C end = tupleMapper.mapToEndKey(input);
 
-        List<Object> startList = tupleMapper.mapToStartKeyList(input);
-        List<Object> endList = tupleMapper.mapToEndKeyList(input);
+        Map<Object, Object> startMap = tupleMapper.mapToStartKeyMap(input);
+        Map<Object, Object> endMap = tupleMapper.mapToEndKeyMap(input);
 
         try {
-<<<<<<< HEAD
             List<Values> valuesToEmit;
-
-            if (startList != null && endList != null && startList.size() == endList.size()) {
-                List<Columns<K, V>> colMapList = new ArrayList<Columns<K, V>>();
-                for (int i = 0; i < startList.size(); i++) {
-                    Columns<K, V> colMap = client.lookup(columnFamily, rowKey, startList.get(i), endList.get(i));
+            if (startMap != null && endMap != null && startMap.size() == endMap.size()) {
+                List<Map<C, V>> colMapList = new ArrayList<Map<C, V>>();
+                for (Object key: startMap.keySet()) {
+                    Map<C, V> colMap = client.lookup(tupleMapper, input, startMap.get(key), endMap.get(key));
                     if (colMap != null) {
                         colMapList.add(colMap);
                     }
@@ -106,31 +97,19 @@
                 valuesToEmit = columnsMapper.mapToValues(rowKey, colMapList, input);
             }
             else {
-                Columns<K, V> colMap = null;
+                Map<C, V> colMap = null;
+                if (start == null || end == null) {
+                    colMap = client.lookup(tupleMapper, input);
+                } else {
+                    colMap = client.lookup(tupleMapper, input, start, end);
+                }
 
-                if (start == null || end == null) {
-                    colMap = client.lookup(columnFamily, rowKey);
-                } else {
-                    colMap = client.lookup(columnFamily, rowKey, start, end);
-                }
                 valuesToEmit = columnsMapper.mapToValues(rowKey, colMap, input);
             }
-            for (Values values : valuesToEmit) {
-                collector.emit(values);
-=======
-            Map<C, V> colMap = null;
-            if (start == null || end == null) {
-                colMap = client.lookup(tupleMapper, input);
-            } else {
-                colMap = client.lookup(tupleMapper, input, start, end);
-            }
-
-            List<Values> valuesToEmit = columnsMapper.mapToValues(rowKey, colMap, input);
             if(valuesToEmit != null){
                 for (Values values : valuesToEmit) {
                     collector.emit(values);
                 }
->>>>>>> 0e363a93
             }
 
         } catch (Exception e) {
@@ -141,7 +120,7 @@
             LOG.warn("Could not emit for row [" + rowKey + "] from Cassandra." + " :" + e.getMessage(), e);
         }
     }
-    
+
     private Values createEmptyValues() {
         ArrayList<Object> emptyValues = new ArrayList<Object>();
         for (int evc=0;evc<this.numberOfOutputFields;evc++) {
