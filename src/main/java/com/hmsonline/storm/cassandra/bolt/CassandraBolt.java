package com.hmsonline.storm.cassandra.bolt;

import java.io.Serializable;
import java.util.List;
import java.util.Map;

import org.slf4j.Logger;
import org.slf4j.LoggerFactory;

import backtype.storm.task.TopologyContext;
import backtype.storm.tuple.Tuple;
import com.hmsonline.storm.cassandra.StormCassandraConstants;
import com.hmsonline.storm.cassandra.bolt.mapper.TupleCounterMapper;
import com.hmsonline.storm.cassandra.bolt.mapper.TupleMapper;
import com.hmsonline.storm.cassandra.client.AstyanaxClient;
import com.hmsonline.storm.cassandra.client.CassandraClient;

@SuppressWarnings("serial")
public abstract class CassandraBolt<K, V> implements Serializable {
    private static final Logger LOG = LoggerFactory.getLogger(CassandraBolt.class);

    private Class<K> columnNameClass;
    private Class<V> columnValueClass;
    private String clientConfigKey;

    protected CassandraClient<K, V> client;

    protected TupleMapper<K, V> tupleMapper;
    protected Map<String, Object> stormConfig;

    public CassandraBolt(String clientConfigKey, TupleMapper<K, V> tupleMapper, Class<K> columnNameClass,
            Class<V> columnValueClass) {
        this.tupleMapper = tupleMapper;
        this.columnNameClass = columnNameClass;
        this.columnValueClass = columnValueClass;
        this.clientConfigKey = clientConfigKey;

        LOG.debug("Creating Cassandra Bolt (" + this + ")");
    }

    @SuppressWarnings("unchecked")
    public void prepare(Map<String, Object> stormConf, TopologyContext context) {
<<<<<<< HEAD
        this.stormConfig = stormConf;
        if (this.cassandraHost == null) {
            this.cassandraHost = (String) stormConf.get(StormCassandraConstants.CASSANDRA_HOST);
        }
        if (this.cassandraKeyspace == null) {
            this.cassandraKeyspace = (String) stormConf.get(StormCassandraConstants.CASSANDRA_KEYSPACE);
        }
        LOG.error("Creating new Cassandra Client @ (" + this.cassandraHost + ":" + this.cassandraKeyspace + ")");
        client = new AstyanaxClient<K, V>(columnNameClass, columnValueClass);
        client.start(this.cassandraHost, this.cassandraKeyspace, stormConfig);
=======
        Map<String, Object> config = (Map<String, Object>) stormConf.get(this.clientConfigKey);
        this.client = new AstyanaxClient<K, V>(columnNameClass, columnValueClass);
        this.client.start(config);
>>>>>>> c596ea18
    }

    public void cleanup() {
        this.client.stop();
    }

    public void writeTuple(Tuple input, TupleMapper<K, V> tupleMapper) throws Exception {
        this.client.writeTuple(input, tupleMapper);
    }

    public void writeTuples(List<Tuple> inputs, TupleMapper<K, V> tupleMapper) throws Exception {
        this.client.writeTuples(inputs, tupleMapper);
    }

    public Map<String, Object> getComponentConfiguration() {
        return null;
    }

    public void incrementCounter(Tuple input, TupleCounterMapper tupleMapper) throws Exception {
        this.client.incrementCountColumn(input, tupleMapper);
    }

    public void incrementCounters(List<Tuple> inputs, TupleCounterMapper tupleMapper) throws Exception {
        this.client.incrementCountColumns(inputs, tupleMapper);
    }
}<|MERGE_RESOLUTION|>--- conflicted
+++ resolved
@@ -9,7 +9,7 @@
 
 import backtype.storm.task.TopologyContext;
 import backtype.storm.tuple.Tuple;
-import com.hmsonline.storm.cassandra.StormCassandraConstants;
+
 import com.hmsonline.storm.cassandra.bolt.mapper.TupleCounterMapper;
 import com.hmsonline.storm.cassandra.bolt.mapper.TupleMapper;
 import com.hmsonline.storm.cassandra.client.AstyanaxClient;
@@ -40,22 +40,9 @@
 
     @SuppressWarnings("unchecked")
     public void prepare(Map<String, Object> stormConf, TopologyContext context) {
-<<<<<<< HEAD
-        this.stormConfig = stormConf;
-        if (this.cassandraHost == null) {
-            this.cassandraHost = (String) stormConf.get(StormCassandraConstants.CASSANDRA_HOST);
-        }
-        if (this.cassandraKeyspace == null) {
-            this.cassandraKeyspace = (String) stormConf.get(StormCassandraConstants.CASSANDRA_KEYSPACE);
-        }
-        LOG.error("Creating new Cassandra Client @ (" + this.cassandraHost + ":" + this.cassandraKeyspace + ")");
-        client = new AstyanaxClient<K, V>(columnNameClass, columnValueClass);
-        client.start(this.cassandraHost, this.cassandraKeyspace, stormConfig);
-=======
         Map<String, Object> config = (Map<String, Object>) stormConf.get(this.clientConfigKey);
         this.client = new AstyanaxClient<K, V>(columnNameClass, columnValueClass);
         this.client.start(config);
->>>>>>> c596ea18
     }
 
     public void cleanup() {
