--- conflicted
+++ resolved
@@ -15,11 +15,7 @@
      * @param columns
      * @return
      */
-<<<<<<< HEAD
-    public List<Values> mapToValues(String rowKey, Columns<K, V> columns, TridentTuple input);
+    public List<Values> mapToValues(K rowKey, Map<C, V> columns, TridentTuple input);
 
-    public List<Values> mapToValues(String rowKey, List<Columns<K, V>> columns, TridentTuple input);
-=======
-    public List<Values> mapToValues(K rowKey, Map<C, V> columns, TridentTuple input);
->>>>>>> 0e363a93
+    public List<Values> mapToValues(K rowKey, List<Map<C, V>> columns, TridentTuple input);
 }