--- conflicted
+++ resolved
@@ -4,7 +4,6 @@
 import java.math.BigInteger;
 import java.nio.ByteBuffer;
 import java.util.ArrayList;
-import java.util.Collection;
 import java.util.Collections;
 import java.util.Date;
 import java.util.HashMap;
@@ -40,12 +39,10 @@
 import com.netflix.astyanax.connectionpool.impl.ConnectionPoolConfigurationImpl;
 import com.netflix.astyanax.connectionpool.impl.CountingConnectionPoolMonitor;
 import com.netflix.astyanax.impl.AstyanaxConfigurationImpl;
-import com.netflix.astyanax.model.AbstractComposite.ComponentEquality;
 import com.netflix.astyanax.model.ByteBufferRange;
 import com.netflix.astyanax.model.Column;
 import com.netflix.astyanax.model.ColumnFamily;
 import com.netflix.astyanax.model.ColumnList;
-import com.netflix.astyanax.model.Composite;
 import com.netflix.astyanax.query.RowQuery;
 import com.netflix.astyanax.serializers.AnnotatedCompositeSerializer;
 import com.netflix.astyanax.serializers.BigIntegerSerializer;
@@ -66,6 +63,11 @@
 import com.netflix.astyanax.thrift.ThriftFamilyFactory;
 import com.netflix.astyanax.util.RangeBuilder;
 
+/**
+ * 
+ * @author tgoetz
+ * 
+ */
 public class AstyanaxClient<K, C, V> {
     private static final Logger LOG = LoggerFactory.getLogger(AstyanaxClient.class);
     public static final String CASSANDRA_CLUSTER_NAME = "cassandra.clusterName";
@@ -151,13 +153,8 @@
         }
         return retval;
     }
-<<<<<<< HEAD
-    
-    
-    @SuppressWarnings("unchecked")
-=======
-
->>>>>>> eb4cd811
+
+    @SuppressWarnings("unchecked")
     public Map<C, V> lookup(TridentTupleMapper<K, C, V> tupleMapper, TridentTuple input) throws Exception {
         String cf = tupleMapper.mapToColumnFamily(input);
         K rowKey = tupleMapper.mapToRowKey(input);
@@ -177,13 +174,8 @@
         }
         return retval;
     }
-<<<<<<< HEAD
-    
-    
-    @SuppressWarnings("unchecked")
-=======
-
->>>>>>> eb4cd811
+
+    @SuppressWarnings("unchecked")
     public Map<C, V> lookup(TupleMapper<K, C, V> tupleMapper, Tuple input, List<C> slice) throws Exception {
         String cf = tupleMapper.mapToColumnFamily(input);
         K rowKey = tupleMapper.mapToRowKey(input);
@@ -192,29 +184,11 @@
 
         ColumnFamily<K, C> columnFamily = new ColumnFamily<K, C>(cf, (Serializer<K>) serializerFor(keyClass),
                 (Serializer<C>) serializerFor(colClass));
-        // OperationResult<ColumnList<C>> result;
-        //
-        // result =
-        // this.keyspace.prepareQuery(columnFamily).getKey(rowKey).withColumnSlice((Collection<C>)
-        // slice).execute();
-        //
-        // ColumnList<C> columns = (ColumnList<C>) result.getResult();
-        // HashMap<C, V> retval = new HashMap<C, V>();
-        // Iterator<Column<C>> it = columns.iterator();
-        // while(it.hasNext()){
-        // Column<C> col= it.next();
-        // retval.put(col.getName(),
-        // col.getValue((Serializer<V>)serializerFor(tupleMapper.getColumnValueClass())));
-        // }
-        // return retval;
 
         HashMap<C, V> retval = new HashMap<C, V>();
         for (C c : slice) {
             RowQuery<K, C> query = this.keyspace.prepareQuery(columnFamily).getKey(rowKey);
-            Serializer<C> colSerializer = (Serializer<C>) serializerFor(colClass);
-
             query = query.withColumnRange(getRangeBuilder(c, c, null, (Serializer<C>) serializerFor(colClass)));
-
             OperationResult<ColumnList<C>> result = query.execute();
             Iterator<Column<C>> it = result.getResult().iterator();
             while (it.hasNext()) {
@@ -224,9 +198,9 @@
             }
         }
         return retval;
-
-    }
-
+    }
+
+    @SuppressWarnings("unchecked")
     public Map<C, V> lookup(TridentTupleMapper<K, C, V> tupleMapper, TridentTuple input, List<C> slice)
             throws Exception {
         String cf = tupleMapper.mapToColumnFamily(input);
@@ -236,24 +210,10 @@
 
         ColumnFamily<K, C> columnFamily = new ColumnFamily<K, C>(cf, (Serializer<K>) serializerFor(keyClass),
                 (Serializer<C>) serializerFor(colClass));
-        // OperationResult<ColumnList<C>> result;
-        // result =
-        // this.keyspace.prepareQuery(columnFamily).getKey(rowKey).withColumnSlice((Collection<C>)
-        // slice)
-        // .execute();
-        // ColumnList<C> columns = (ColumnList<C>) result.getResult();
-        // HashMap<C, V> retval = new HashMap<C, V>();
-        // Iterator<Column<C>> it = columns.iterator();
-        // while (it.hasNext()) {
-        // Column<C> col = it.next();
-        // retval.put(col.getName(), col.getValue((Serializer<V>)
-        // serializerFor(tupleMapper.getColumnValueClass())));
-        // }
 
         HashMap<C, V> retval = new HashMap<C, V>();
         for (C c : slice) {
             RowQuery<K, C> query = this.keyspace.prepareQuery(columnFamily).getKey(rowKey);
-            Serializer<C> colSerializer = (Serializer<C>) serializerFor(colClass);
             query = query.withColumnRange(getRangeBuilder(c, c, null, (Serializer<C>) serializerFor(colClass)));
 
             OperationResult<ColumnList<C>> result = query.execute();
@@ -272,13 +232,9 @@
         return retval;
     }
 
-<<<<<<< HEAD
-    @SuppressWarnings("unchecked")
-    public Map<C, V> lookup(TupleMapper<K, C, V> tupleMapper, Tuple input, C start, C end,Equality equality) throws Exception {
-=======
+    @SuppressWarnings("unchecked")
     public Map<C, V> lookup(TupleMapper<K, C, V> tupleMapper, Tuple input, C start, C end, Equality equality)
             throws Exception {
->>>>>>> eb4cd811
         if (start == null || end == null) {
             return null;
         }
@@ -302,14 +258,9 @@
         return retval;
     }
 
-<<<<<<< HEAD
-    
-    @SuppressWarnings("unchecked")
-    public Map<C, V> lookup(TridentTupleMapper<K, C, V> tupleMapper, TridentTuple input, C start, C end, Equality equality) throws Exception {
-=======
+    @SuppressWarnings("unchecked")
     public Map<C, V> lookup(TridentTupleMapper<K, C, V> tupleMapper, TridentTuple input, C start, C end,
             Equality equality) throws Exception {
->>>>>>> eb4cd811
         if (start == null || end == null) {
             return null;
         }
@@ -322,12 +273,6 @@
                 (Serializer<C>) serializerFor(colClass));
 
         RowQuery<K, C> query = this.keyspace.prepareQuery(columnFamily).getKey(rowKey);
-<<<<<<< HEAD
-        serializerFor(colClass);
-            query = query.withColumnRange(getRangeBuilder(start, end, equality, (Serializer<C>)serializerFor(colClass)));
-=======
-        Serializer<C> colSerializer = (Serializer<C>) serializerFor(colClass);
->>>>>>> eb4cd811
 
         query = query.withColumnRange(getRangeBuilder(start, end, equality, (Serializer<C>) serializerFor(colClass)));
 
@@ -342,12 +287,7 @@
         return retval;
     }
 
-<<<<<<< HEAD
-    
-    
-    @SuppressWarnings("unchecked")
-=======
->>>>>>> eb4cd811
+    @SuppressWarnings("unchecked")
     public void writeTuple(Tuple input, TupleMapper<K, C, V> tupleMapper) throws Exception {
         String columnFamilyName = tupleMapper.mapToColumnFamily(input);
         K rowKey = tupleMapper.mapToRowKey(input);
@@ -385,14 +325,9 @@
         mutation.execute();
     }
 
-<<<<<<< HEAD
     @SuppressWarnings({ "static-access", "unchecked" })
-    private void addTupleToMutation(Tuple input, ColumnFamily<K, C> columnFamily, K rowKey,
-            MutationBatch mutation, TupleMapper<K, C, V> tupleMapper) {
-=======
     private void addTupleToMutation(Tuple input, ColumnFamily<K, C> columnFamily, K rowKey, MutationBatch mutation,
             TupleMapper<K, C, V> tupleMapper) {
->>>>>>> eb4cd811
         Map<C, V> columns = tupleMapper.mapToColumns(input);
         for (Map.Entry<C, V> entry : columns.entrySet()) {
             mutation.withRow(columnFamily, rowKey).putColumn(entry.getKey(), entry.getValue(),
@@ -443,13 +378,9 @@
         mutation.execute();
     }
 
-<<<<<<< HEAD
-    @SuppressWarnings({ "unchecked", "rawtypes" })
-    private ByteBufferRange getRangeBuilder(C start, C end, Equality equality, Serializer<C> serializer) throws IllegalArgumentException, IllegalAccessException {
-=======
+    @SuppressWarnings({ "rawtypes" })
     private ByteBufferRange getRangeBuilder(C start, C end, Equality equality, Serializer<C> serializer)
             throws IllegalArgumentException, IllegalAccessException {
->>>>>>> eb4cd811
         if (!(serializer instanceof AnnotatedCompositeSerializer)) {
             return new RangeBuilder().setStart(start, serializerFor(start.getClass()))
                     .setEnd(end, serializerFor(end.getClass())).build();
@@ -461,8 +392,6 @@
             for (ComponentField field : componentFields) {
                 if ((field.getField().get(start) != null) && field.getField().get(end) != null) {
                     nonNullFields.add(field);
-                    // LOG.debug("Adding field [" + field.getField().getName() +
-                    // "]");
                 }
             }
 
@@ -483,101 +412,6 @@
         }
     }
 
-<<<<<<< HEAD
-    @SuppressWarnings("unused")
-    private ByteBufferRange getRangeBuilder2(C start, C end, Equality equality, Serializer<C> serializer) {
-        if (!(serializer instanceof AnnotatedCompositeSerializer)) {
-            return new RangeBuilder().setStart(start, serializerFor(start.getClass())).setEnd(end, serializerFor(end.getClass())).build();
-        } else {
-            AnnotatedCompositeSerializer<C> acs = (AnnotatedCompositeSerializer<C>)serializer;
-            List<ComponentField> componentFields = componentFieldsForClass(start.getClass());
-            CompositeRangeBuilder rangeBuilder = acs.buildRange();
-            List<ComponentField> componentValues = new ArrayList<ComponentField>();
-            
-            for(ComponentField field : componentFields){
-                try {
-                    Object value = field.getField().get(start);
-                    if(value != null){
-                        componentValues.add(field);
-                    } else{
-                        break;
-                    }
-                } catch (Exception e){
-                    throw new IllegalArgumentException("Unable to reflect annotated component field value on class: " + start.getClass().getName(), e);
-                }
-            }
-            
-            for(int i = 0; i < componentValues.size();i++){
-                System.out.println(i + " " + componentValues.size());
-                if(i+1 != componentValues.size()){
-                    System.out.println("prefix");
-                    try {
-                        rangeBuilder = rangeBuilder.withPrefix(componentValues.get(i).getField().get(start));
-                    } catch (IllegalArgumentException e) {
-                        // TODO Auto-generated catch block
-                        e.printStackTrace();
-                    } catch (IllegalAccessException e) {
-                        // TODO Auto-generated catch block
-                        e.printStackTrace();
-                    }
-                } else{
-                    System.out.println("equality");
-                    try {
-                        rangeBuilder.greaterThanEquals(componentValues.get(i).getField().get(start)).lessThanEquals(componentValues.get(i).getField().get(end));
-                    } catch (IllegalArgumentException e) {
-                        // TODO Auto-generated catch block
-                        e.printStackTrace();
-                    } catch (IllegalAccessException e) {
-                        // TODO Auto-generated catch block
-                        e.printStackTrace();
-                    }
-//                    switch(equality){
-//                    case GREATER_THAN:
-//                        rangeBuilder = rangeBuilder.greaterThan(componentValues.get(i));
-//                        break;
-//                    case GREATER_THAN_EQUAL:
-//                        rangeBuilder = rangeBuilder.greaterThanEquals(componentValues.get(i));
-//                        break;
-//                    case LESS_THAN:
-//                        rangeBuilder = rangeBuilder.lessThan(componentValues.get(i));
-//                        break;
-//                    case LESS_THAN_EQUAL:
-//                        rangeBuilder = rangeBuilder.lessThanEquals(componentValues.get(i));
-//                        break;
-//                    default:
-//                        break;
-//                    }
-                }
-            }
-            return rangeBuilder.build();
-        }
-    }
-    
-    
-    // TODO revisit pending Astayanax cleanup of composites.
-    @SuppressWarnings("unused")
-    private CompositeRangeBuilder buildRangeFromAnnotatedStartEnd(CompositeRangeBuilder rangeBuilder, C start, C end) throws IllegalAccessException {
-=======
-    // TODO revisit pending Astayanax cleanup of composites.
-    private CompositeRangeBuilder buildRangeFromAnnotatedStartEnd(CompositeRangeBuilder rangeBuilder, C start, C end)
-            throws IllegalAccessException {
->>>>>>> eb4cd811
-        CompositeRangeBuilder retval = rangeBuilder;
-        List<ComponentField> componentFields = componentFieldsForClass(start.getClass());
-
-        // retval =
-        // retval.withPrefix(componentFields.get(0).getField().get(start));
-        for (ComponentField cf : componentFields) {
-            LOG.debug("Processing ordinal {}, type={}", cf.ordinal, cf.field.getType());
-            LOG.debug("Start={}, End={}", cf.getField().get(start), cf.getField().get(end));
-            // retval = retval.withPrefix(cf.getField().get(start));
-            retval = retval.greaterThanEquals(cf.getField().get(start));
-            retval = retval.lessThanEquals(cf.getField().get(end));
-            // retval.nextComponent();
-        }
-        return retval;
-    }
-
     static class ComponentField implements Comparable<ComponentField> {
         private Field field;
         private int ordinal;
@@ -605,8 +439,6 @@
             Component comp = field.getAnnotation(Component.class);
             if (comp != null) {
                 retval.add(new ComponentField(field, comp.ordinal()));
-                // LOG.debug("Adding field [" + field + "@" + comp.ordinal() +
-                // "]");
             }
         }
         Collections.sort(retval);
@@ -678,8 +510,6 @@
                 serializer = ObjectSerializer.get();
             }
         }
-        // LOG.debug("Inferred serializer type: {}",
-        // serializer.getClass().getName());
         return serializer;
     }
 
