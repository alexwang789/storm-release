package backtype.storm.contrib.cassandra.client;

<<<<<<< HEAD
=======
import java.util.HashMap;
import java.util.Iterator;
import java.util.List;
import java.util.Map;

import org.slf4j.Logger;
import org.slf4j.LoggerFactory;

import backtype.storm.contrib.cassandra.bolt.mapper.TupleCounterMapper;
>>>>>>> 6a5f2dc9
import backtype.storm.contrib.cassandra.bolt.mapper.TupleMapper;
import backtype.storm.tuple.Tuple;
import com.google.common.collect.ImmutableMap;
import com.google.common.collect.Maps;
import com.netflix.astyanax.*;
import com.netflix.astyanax.connectionpool.ConnectionPoolConfiguration;
import com.netflix.astyanax.connectionpool.ConnectionPoolMonitor;
import com.netflix.astyanax.connectionpool.NodeDiscoveryType;
import com.netflix.astyanax.connectionpool.OperationResult;
import com.netflix.astyanax.connectionpool.impl.ConnectionPoolConfigurationImpl;
import com.netflix.astyanax.connectionpool.impl.CountingConnectionPoolMonitor;
import com.netflix.astyanax.impl.AstyanaxConfigurationImpl;
import com.netflix.astyanax.model.Column;
import com.netflix.astyanax.model.ColumnFamily;
import com.netflix.astyanax.model.ColumnList;
import com.netflix.astyanax.serializers.LongSerializer;
import com.netflix.astyanax.serializers.StringSerializer;
import com.netflix.astyanax.thrift.ThriftFamilyFactory;
import org.slf4j.Logger;
import org.slf4j.LoggerFactory;

import java.util.HashMap;
import java.util.List;
import java.util.Map;

/**
 * 
 * @author tgoetz
 * 
 */
public class AstyanaxClient implements CassandraClient {
    private static final Logger LOG = LoggerFactory.getLogger(AstyanaxClient.class);
    public static final String CASSANDRA_CLUSTER_NAME = "cassandra.clusterName";
    public static final String ASTYANAX_CONFIGURATION = "astyanax.configuration";
    public static final String ASTYANAX_CONNECTION_POOL_CONFIGURATION = "astyanax.connectionPoolConfiguration";
    public static final String ASTYANAX_CONNECTION_POOL_MONITOR = "astyanax.connectioPoolMonitor";
    private AstyanaxContext<Keyspace> astyanaxContext;
    protected Cluster cluster;
    protected Keyspace keyspace;
    // not static since we're carting instances around and do not want to share them
    // between bolts
    private final Map<String,Object> DEFAULTS = new ImmutableMap.Builder<String, Object>()
            .put(CASSANDRA_CLUSTER_NAME, "ClusterName")
            .put(ASTYANAX_CONFIGURATION, new AstyanaxConfigurationImpl().setDiscoveryType(NodeDiscoveryType.NONE))
            .put(ASTYANAX_CONNECTION_POOL_CONFIGURATION, new ConnectionPoolConfigurationImpl("MyConnectionPool").setMaxConnsPerHost(1))
            .put(ASTYANAX_CONNECTION_POOL_MONITOR, new CountingConnectionPoolMonitor())
            .build();

    protected AstyanaxContext<Keyspace> createContext(String cassandraHost, String cassandraKeyspace,
                                                      Map<String, Object> stormConfig) {
        Map<String, Object> settings = Maps.newHashMap();
        for (Map.Entry<String, Object> defaultEntry: DEFAULTS.entrySet()) {
            if (stormConfig.containsKey(defaultEntry.getKey())) {
                settings.put(defaultEntry.getKey(), stormConfig.get(defaultEntry.getKey()));
            } else {
                settings.put(defaultEntry.getKey(), defaultEntry.getValue());
            }
        }
        // in the defaults case, we don't know the seed hosts until context creation time
        if (settings.get(ASTYANAX_CONNECTION_POOL_CONFIGURATION) instanceof ConnectionPoolConfigurationImpl) {
            ConnectionPoolConfigurationImpl cpConfig = (ConnectionPoolConfigurationImpl) settings.get(ASTYANAX_CONNECTION_POOL_CONFIGURATION);
            cpConfig.setSeeds(cassandraHost);
        }

        return new AstyanaxContext.Builder()
                .forCluster((String) settings.get(CASSANDRA_CLUSTER_NAME))
                .forKeyspace(cassandraKeyspace)
                .withAstyanaxConfiguration((AstyanaxConfiguration)settings.get(ASTYANAX_CONFIGURATION))
                .withConnectionPoolConfiguration((ConnectionPoolConfiguration)settings.get(ASTYANAX_CONNECTION_POOL_CONFIGURATION))
                .withConnectionPoolMonitor((ConnectionPoolMonitor)settings.get(ASTYANAX_CONNECTIO_POOL_MONITOR))
                .buildKeyspace(ThriftFamilyFactory.getInstance());
    }

    /* (non-Javadoc)
     * @see backtype.storm.contrib.cassandra.client.CassandraClient#start(java.lang.String, java.lang.String)
     */
    @Override
    public void start(String cassandraHost, String cassandraKeyspace,
                      Map<String,Object> stormConfig) {
        try {
            this.astyanaxContext = createContext(cassandraHost, cassandraKeyspace, stormConfig);

            this.astyanaxContext.start();
            this.keyspace = this.astyanaxContext.getEntity();
            // test the connection
            this.keyspace.describeKeyspace();
        } catch (Throwable e) {
            LOG.warn("Astyanax initialization failed.", e);
            throw new IllegalStateException("Failed to prepare Astyanax", e);
        }
    }

    /* (non-Javadoc)
     * @see backtype.storm.contrib.cassandra.client.CassandraClient#stop()
     */
    @Override
    public void stop() {
        this.astyanaxContext.shutdown();
    }

    /* (non-Javadoc)
     * @see backtype.storm.contrib.cassandra.client.CassandraClient#lookup(java.lang.String, java.lang.String)
     */
    @Override
    public Map<String, String> lookup(String columnFamilyName, String rowKey) throws Exception {
        HashMap<String, String> colMap = new HashMap<String, String>();
        ColumnFamily<String, String> columnFamily = new ColumnFamily<String, String>(columnFamilyName,
                StringSerializer.get(), StringSerializer.get());
        OperationResult<ColumnList<String>> result;
        result = this.keyspace.prepareQuery(columnFamily).getKey(rowKey).execute();

        ColumnList<String> columns = result.getResult();

        for (Column<String> column : columns) {
            colMap.put(column.getName(), column.getStringValue());
        }
        return colMap;
    }

    /* (non-Javadoc)
     * @see backtype.storm.contrib.cassandra.client.CassandraClient#writeTuple(backtype.storm.tuple.Tuple, backtype.storm.contrib.cassandra.bolt.mapper.TupleMapper)
     */
    @Override
    public void writeTuple(Tuple input, TupleMapper tupleMapper) throws Exception {
        String columnFamilyName = tupleMapper.mapToColumnFamily(input);
        String rowKey = (String) tupleMapper.mapToRowKey(input);
        MutationBatch mutation = keyspace.prepareMutationBatch();
        ColumnFamily<String, String> columnFamily = new ColumnFamily<String, String>(columnFamilyName,
                StringSerializer.get(), StringSerializer.get());
        this.addTupleToMutation(input, columnFamily, rowKey, mutation, tupleMapper);
        mutation.execute();
    }

    /* (non-Javadoc)
     * @see backtype.storm.contrib.cassandra.client.CassandraClient#writeTuples(java.util.List, backtype.storm.contrib.cassandra.bolt.mapper.TupleMapper)
     */
    @Override
    public void writeTuples(List<Tuple> inputs, TupleMapper tupleMapper) throws Exception {
        MutationBatch mutation = keyspace.prepareMutationBatch();
        for (Tuple input : inputs) {
            String columnFamilyName = tupleMapper.mapToColumnFamily(input);
            String rowKey = (String) tupleMapper.mapToRowKey(input);
            ColumnFamily<String, String> columnFamily = new ColumnFamily<String, String>(columnFamilyName,
                    StringSerializer.get(), StringSerializer.get());
            this.addTupleToMutation(input, columnFamily, rowKey, mutation, tupleMapper);
        }
        mutation.execute();
    }

    private void addTupleToMutation(Tuple input, ColumnFamily<String, String> columnFamily, String rowKey,
            MutationBatch mutation, TupleMapper tupleMapper) {
        Map<String, String> columns = tupleMapper.mapToColumns(input);
        for (Map.Entry<String, String> entry : columns.entrySet()) {
            mutation.withRow(columnFamily, rowKey).putColumn(entry.getKey(), entry.getValue(), null);
        }
    }

	@Override
	public void incrementCountColumn(Tuple input, TupleCounterMapper tupleMapper) throws Exception {
		String columnFamilyName = tupleMapper.mapToColumnFamily(input);
        String rowKey = (String) tupleMapper.mapToRowKey(input);
        long incrementAmount = tupleMapper.mapToIncrementAmount(input);
        MutationBatch mutation = keyspace.prepareMutationBatch();
        ColumnFamily<String, String> columnFamily = new ColumnFamily<String, String>(columnFamilyName,
        		StringSerializer.get(), StringSerializer.get());
        for(String columnName : tupleMapper.mapToColumnList(input)){
        	mutation.withRow(columnFamily, rowKey).incrementCounterColumn(columnName, incrementAmount);
        }
        mutation.execute();
	}

	@Override
	public void incrementCountColumns(List<Tuple> inputs,
			TupleCounterMapper tupleMapper) throws Exception {
		MutationBatch mutation = keyspace.prepareMutationBatch();
		for (Tuple input : inputs) {
			String columnFamilyName = tupleMapper.mapToColumnFamily(input);
	        String rowKey = (String) tupleMapper.mapToRowKey(input);
	        long incrementAmount = tupleMapper.mapToIncrementAmount(input);
	        ColumnFamily<String, String> columnFamily = new ColumnFamily<String, String>(columnFamilyName,
	                StringSerializer.get(), StringSerializer.get());
	        for(String columnName : tupleMapper.mapToColumnList(input)){
	        	mutation.withRow(columnFamily, rowKey).incrementCounterColumn(columnName, incrementAmount);
	        }
		}
		mutation.execute();
		
	}

}<|MERGE_RESOLUTION|>--- conflicted
+++ resolved
@@ -1,7 +1,5 @@
 package backtype.storm.contrib.cassandra.client;
 
-<<<<<<< HEAD
-=======
 import java.util.HashMap;
 import java.util.Iterator;
 import java.util.List;
@@ -11,7 +9,6 @@
 import org.slf4j.LoggerFactory;
 
 import backtype.storm.contrib.cassandra.bolt.mapper.TupleCounterMapper;
->>>>>>> 6a5f2dc9
 import backtype.storm.contrib.cassandra.bolt.mapper.TupleMapper;
 import backtype.storm.tuple.Tuple;
 import com.google.common.collect.ImmutableMap;
@@ -38,9 +35,9 @@
 import java.util.Map;
 
 /**
- * 
+ *
  * @author tgoetz
- * 
+ *
  */
 public class AstyanaxClient implements CassandraClient {
     private static final Logger LOG = LoggerFactory.getLogger(AstyanaxClient.class);
@@ -81,7 +78,7 @@
                 .forKeyspace(cassandraKeyspace)
                 .withAstyanaxConfiguration((AstyanaxConfiguration)settings.get(ASTYANAX_CONFIGURATION))
                 .withConnectionPoolConfiguration((ConnectionPoolConfiguration)settings.get(ASTYANAX_CONNECTION_POOL_CONFIGURATION))
-                .withConnectionPoolMonitor((ConnectionPoolMonitor)settings.get(ASTYANAX_CONNECTIO_POOL_MONITOR))
+                .withConnectionPoolMonitor((ConnectionPoolMonitor)settings.get(ASTYANAX_CONNECTION_POOL_MONITOR))
                 .buildKeyspace(ThriftFamilyFactory.getInstance());
     }
 
@@ -176,9 +173,9 @@
         long incrementAmount = tupleMapper.mapToIncrementAmount(input);
         MutationBatch mutation = keyspace.prepareMutationBatch();
         ColumnFamily<String, String> columnFamily = new ColumnFamily<String, String>(columnFamilyName,
-        		StringSerializer.get(), StringSerializer.get());
+		StringSerializer.get(), StringSerializer.get());
         for(String columnName : tupleMapper.mapToColumnList(input)){
-        	mutation.withRow(columnFamily, rowKey).incrementCounterColumn(columnName, incrementAmount);
+	mutation.withRow(columnFamily, rowKey).incrementCounterColumn(columnName, incrementAmount);
         }
         mutation.execute();
 	}
@@ -194,11 +191,11 @@
 	        ColumnFamily<String, String> columnFamily = new ColumnFamily<String, String>(columnFamilyName,
 	                StringSerializer.get(), StringSerializer.get());
 	        for(String columnName : tupleMapper.mapToColumnList(input)){
-	        	mutation.withRow(columnFamily, rowKey).incrementCounterColumn(columnName, incrementAmount);
+		mutation.withRow(columnFamily, rowKey).incrementCounterColumn(columnName, incrementAmount);
 	        }
 		}
 		mutation.execute();
-		
+
 	}
 
 }