// Copyright (c) 2012 P. Taylor Goetz

package backtype.storm.contrib.cassandra.bolt;

import java.util.Map;

import org.slf4j.Logger;
import org.slf4j.LoggerFactory;

import backtype.storm.contrib.cassandra.bolt.mapper.DefaultColumnFamilyMapper;
import backtype.storm.contrib.cassandra.bolt.mapper.DefaultColumnsMapper;
import backtype.storm.contrib.cassandra.bolt.mapper.DefaultRowKeyMapper;
import backtype.storm.task.TopologyContext;
import backtype.storm.topology.BasicOutputCollector;
import backtype.storm.topology.IBasicBolt;
import backtype.storm.topology.OutputFieldsDeclarer;
import backtype.storm.tuple.Fields;
import backtype.storm.tuple.Tuple;
import backtype.storm.tuple.Values;

import com.esotericsoftware.minlog.Log;
import com.netflix.astyanax.connectionpool.OperationResult;
import com.netflix.astyanax.connectionpool.exceptions.ConnectionException;
import com.netflix.astyanax.model.ColumnFamily;
import com.netflix.astyanax.model.ColumnList;
import com.netflix.astyanax.serializers.StringSerializer;

/**
 * A bolt implementation that emits tuples based on a combination of cassandra
 * rowkey, columnkey, and delimiter.
 * <p/>
 * When this bolt received a tuple, it will attempt the following:
 * <ol>
 * <li>Look up a value in the tuple using <code>rowKeyField</code></li>
 * <li>Fetch the corresponding row from cassandra</li>
 * <li>Fetch the column <code>columnKeyField</code> value from the row.</li>
 * <li>Split the column value into an array based on <code>delimiter</code></li>
 * <li>For each value, emit a tuple with <code>{emitIdFieldName}={value}</code></li>
 * </ol>
 * For example, given the following cassandra row: <br/>
 * 
 * <pre>
 * RowKey: mike
 * => (column=followers, value=john:bob, timestamp=1328848653055000)
 * </pre>
 * 
 * and the following bolt setup:
 * 
 * <pre>
 * rowKeyField = "rowKey"
 * columnKeyField = "followers"
 * delimiter = ":"
 * emitIdFieldName = "rowKey"
 * emitValueFieldName = "follower"
 * </pre>
 * 
 * if the following tuple were received by the bolt:
 * 
 * <pre>
 * {rowKey:mike}
 * </pre>
 * 
 * The following tuples would be emitted:
 * 
 * <pre>
 * {rowKey:mike, follower:john}
 * {rowKey:mike, follower:bob}
 * </pre>
 * 
 * @author tgoetz
 */
@SuppressWarnings("serial")
public class DelimitedColumnLookupBolt extends BaseCassandraBolt implements IBasicBolt {

<<<<<<< HEAD
    @SuppressWarnings("unused")
	private static final Logger LOG = LoggerFactory
                    .getLogger(DelimitedColumnLookupBolt.class);
    private String columnFamily;
=======
    private static final Logger LOG = LoggerFactory.getLogger(DelimitedColumnLookupBolt.class);
    private ColumnFamily<String, String> columnFamily;
>>>>>>> d2d372e4
    private String rowKeyField;
    private String columnKeyField;
    private String delimiter;

    private String emitIdFieldName;
    private String emitValueFieldName;

    private boolean isDrpc = false;

    public DelimitedColumnLookupBolt(String columnFamily, String rowKeyField, String columnKeyField, String delimiter,
            String emitIdFieldName, String emitValueFieldName, boolean isDrpc) {
        super(new DefaultColumnFamilyMapper(columnFamily), new DefaultRowKeyMapper(rowKeyField), 
                new DefaultColumnsMapper());

        this.columnFamily = new ColumnFamily<String, String>(columnFamily, StringSerializer.get(),
                StringSerializer.get());
        this.rowKeyField = rowKeyField;
        this.columnKeyField = columnKeyField;
        this.delimiter = delimiter;
        this.emitIdFieldName = emitIdFieldName;
        this.emitValueFieldName = emitValueFieldName;
        this.isDrpc = isDrpc;
    }

    public DelimitedColumnLookupBolt(String columnFamily, String rowKeyField, String columnKeyField, String delimiter,
            String emitIdFieldName, String emitValueFieldName) {
        this(columnFamily, rowKeyField, columnKeyField, delimiter, emitIdFieldName, emitValueFieldName, false);
    }

    @SuppressWarnings("rawtypes")
	@Override
    public void prepare(Map stormConf, TopologyContext context) {
        super.prepare(stormConf, context);
    }

    @Override
    public void execute(Tuple input, BasicOutputCollector collector) {
        String rowKey = input.getStringByField(this.rowKeyField);
        try {
            OperationResult<ColumnList<String>> result = this.keyspace.prepareQuery(this.columnFamily).getKey(rowKey)
                    .execute();
            ColumnList<String> columns = result.getResult();
            String delimVal = columns.getStringValue(this.columnKeyField, "");
            if (delimVal != null) {
                String[] vals = delimVal.split(this.delimiter);
                for (String val : vals) {
                    if (this.isDrpc) {
                        collector.emit(new Values(input.getValue(0), rowKey, val));
                    } else {
                        collector.emit(new Values(rowKey, val));
                    }
                }
            }
        } catch (ConnectionException e) {
            LOG.warn("Could emit for row [" + rowKey + "] from Cassandra.");
        }
    }

    @Override
    public void cleanup() {
    }

    @Override
    public void declareOutputFields(OutputFieldsDeclarer declarer) {
        if (this.isDrpc) {
            declarer.declare(new Fields("id", this.emitIdFieldName, this.emitValueFieldName));
        } else {
            declarer.declare(new Fields(this.emitIdFieldName, this.emitValueFieldName));
        }

    }
<<<<<<< HEAD

	@Override
	public Map<String, Object> getComponentConfiguration() {
		return null;
	}

=======
>>>>>>> d2d372e4
}<|MERGE_RESOLUTION|>--- conflicted
+++ resolved
@@ -18,7 +18,6 @@
 import backtype.storm.tuple.Tuple;
 import backtype.storm.tuple.Values;
 
-import com.esotericsoftware.minlog.Log;
 import com.netflix.astyanax.connectionpool.OperationResult;
 import com.netflix.astyanax.connectionpool.exceptions.ConnectionException;
 import com.netflix.astyanax.model.ColumnFamily;
@@ -72,18 +71,12 @@
 @SuppressWarnings("serial")
 public class DelimitedColumnLookupBolt extends BaseCassandraBolt implements IBasicBolt {
 
-<<<<<<< HEAD
-    @SuppressWarnings("unused")
-	private static final Logger LOG = LoggerFactory
-                    .getLogger(DelimitedColumnLookupBolt.class);
-    private String columnFamily;
-=======
     private static final Logger LOG = LoggerFactory.getLogger(DelimitedColumnLookupBolt.class);
     private ColumnFamily<String, String> columnFamily;
->>>>>>> d2d372e4
     private String rowKeyField;
     private String columnKeyField;
     private String delimiter;
+    private String columnFamilyName;
 
     private String emitIdFieldName;
     private String emitValueFieldName;
@@ -95,8 +88,7 @@
         super(new DefaultColumnFamilyMapper(columnFamily), new DefaultRowKeyMapper(rowKeyField), 
                 new DefaultColumnsMapper());
 
-        this.columnFamily = new ColumnFamily<String, String>(columnFamily, StringSerializer.get(),
-                StringSerializer.get());
+        this.columnFamilyName = columnFamily;
         this.rowKeyField = rowKeyField;
         this.columnKeyField = columnKeyField;
         this.delimiter = delimiter;
@@ -110,10 +102,11 @@
         this(columnFamily, rowKeyField, columnKeyField, delimiter, emitIdFieldName, emitValueFieldName, false);
     }
 
-    @SuppressWarnings("rawtypes")
-	@Override
+    @Override
     public void prepare(Map stormConf, TopologyContext context) {
         super.prepare(stormConf, context);
+        this.columnFamily = new ColumnFamily<String, String>(this.columnFamilyName, StringSerializer.get(),
+                StringSerializer.get());
     }
 
     @Override
@@ -152,13 +145,4 @@
         }
 
     }
-<<<<<<< HEAD
-
-	@Override
-	public Map<String, Object> getComponentConfiguration() {
-		return null;
-	}
-
-=======
->>>>>>> d2d372e4
 }