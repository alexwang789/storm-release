--- conflicted
+++ resolved
@@ -15,97 +15,7 @@
 import backtype.storm.tuple.Fields;
 
 @SuppressWarnings("serial")
-<<<<<<< HEAD
-public abstract class BatchingCassandraBolt extends AbstractBatchingBolt implements
-		CassandraConstants {
-	private static final Logger LOG = LoggerFactory
-			.getLogger(BatchingCassandraBolt.class);
 
-	public static enum AckStrategy {
-		ACK_IGNORE, ACK_ON_RECEIVE, ACK_ON_WRITE;
-	}
-
-	protected AckStrategy ackStrategy = AckStrategy.ACK_IGNORE;
-
-	protected OutputCollector collector;
-
-	private Fields declaredFields;
-
-	private String cassandraHost;
-//	private String cassandraPort;
-	private String cassandraKeyspace;
-
-	protected Cluster cluster;
-	protected Keyspace keyspace;
-
-	protected ColumnFamilyDeterminable cfDeterminable;
-//	protected RowKeyDeterminable rkDeterminable; 
-
-	public BatchingCassandraBolt(String columnFamily) {
-		this(new DefaultColumnFamilyDeterminable(columnFamily));
-	}
-
-	public BatchingCassandraBolt(ColumnFamilyDeterminable cfDeterminable) {
-		this.cfDeterminable = cfDeterminable;
-//		this.rkDeterminable = rkDeterminable;
-	}
-
-	public void setAckStrategy(AckStrategy strategy) {
-		this.ackStrategy = strategy;
-	}
-
-	/*
-	 * IRichBolt Implementation
-	 */
-	@SuppressWarnings("rawtypes")
-	@Override
-	public void prepare(Map stormConf, TopologyContext context,
-			OutputCollector collector) {
-		super.prepare(stormConf, context, collector);
-		LOG.debug("Preparing...");
-		this.cassandraHost = (String) stormConf.get(CASSANDRA_HOST);
-		this.cassandraKeyspace = (String) stormConf.get(CASSANDRA_KEYSPACE);
-//		this.cassandraPort = String.valueOf(stormConf.get(CASSANDRA_PORT));
-
-		this.collector = collector;
-
-		initCassandraConnection();
-
-		if (this.ackStrategy == AckStrategy.ACK_ON_RECEIVE) {
-			super.setAckOnReceive(true);
-		}
-
-	}
-
-	private void initCassandraConnection() {
-		// setup Cassandra connection
-		try {
-			this.cluster = HFactory.getOrCreateCluster("cassandra-bolt",
-					new CassandraHostConfigurator(this.cassandraHost));
-			this.keyspace = HFactory.createKeyspace(this.cassandraKeyspace,
-					this.cluster);
-		} catch (Throwable e) {
-			LOG.warn("Preparation failed.", e);
-			throw new IllegalStateException("Failed to prepare CassandraBolt",
-					e);
-		}
-	}
-
-
-
-	@Override
-	public void cleanup() {
-		super.cleanup();
-	}
-
-	@Override
-	public void declareOutputFields(OutputFieldsDeclarer declarer) {
-		if (this.declaredFields != null) {
-			declarer.declare(this.declaredFields);
-		}
-
-	}
-=======
 public abstract class BatchingCassandraBolt extends AbstractBatchingBolt implements CassandraConstants, Serializable {
     private static final Logger LOG = LoggerFactory.getLogger(BatchingCassandraBolt.class);
 
@@ -153,6 +63,5 @@
         }
 
     }
->>>>>>> d2d372e4
 
 }