--- conflicted
+++ resolved
@@ -72,15 +72,9 @@
 @SuppressWarnings("serial")
 public class ValueLessColumnLookupBolt extends BaseCassandraBolt implements IBasicBolt {
 
-<<<<<<< HEAD
-    @SuppressWarnings("unused")
-	private static final Logger LOG = LoggerFactory
-                    .getLogger(ValueLessColumnLookupBolt.class);
-    private String columnFamily;
-=======
     private static final Logger LOG = LoggerFactory.getLogger(ValueLessColumnLookupBolt.class);
     private ColumnFamily<String, String> columnFamily;
->>>>>>> d2d372e4
+    private String columnFamilyName;
     private String rowKeyField;
 
     private String emitIdFieldName;
@@ -92,10 +86,7 @@
             String emitValueFieldName, boolean isDrpc) {
         super(new DefaultColumnFamilyMapper(columnFamily), new DefaultRowKeyMapper(rowKeyField), 
                 new DefaultColumnsMapper());
-        
-        this.columnFamily = new ColumnFamily<String, String>(columnFamily, StringSerializer.get(),
-                StringSerializer.get());
-
+        this.columnFamilyName = columnFamily;
         this.rowKeyField = rowKeyField;
         this.emitIdFieldName = emitIdFieldName;
         this.emitValueFieldName = emitValueFieldName;
@@ -107,10 +98,12 @@
         this(columnFamily, rowKeyField, emitIdFieldName, emitValueFieldName, false);
     }
 
+    @Override
     @SuppressWarnings("rawtypes")
-	@Override
     public void prepare(Map stormConf, TopologyContext context) {
         super.prepare(stormConf, context);
+        this.columnFamily = new ColumnFamily<String, String>(this.columnFamilyName, StringSerializer.get(),
+                StringSerializer.get());
     }
 
     @Override
@@ -128,7 +121,7 @@
                 }
             }
         } catch (ConnectionException e) {
-            LOG.warn("Could emit for row [" + rowKey + "] from Cassandra.");
+            LOG.warn("Could not emit for row [" + rowKey + "] from Cassandra.", e);
         }
     }
 
@@ -146,9 +139,4 @@
 
     }
 
-	@Override
-	public Map<String, Object> getComponentConfiguration() {
-		return null;
-	}
-
 }