package backtype.storm.contrib.cassandra.bolt;

import java.io.Serializable;
import java.util.HashMap;
import java.util.List;
import java.util.Map;

import org.slf4j.Logger;
import org.slf4j.LoggerFactory;

import backtype.storm.contrib.cassandra.bolt.mapper.ColumnFamilyMapper;
import backtype.storm.contrib.cassandra.bolt.mapper.ColumnsMapper;
import backtype.storm.contrib.cassandra.bolt.mapper.RowKeyMapper;
import backtype.storm.task.TopologyContext;
import backtype.storm.tuple.Tuple;

import com.netflix.astyanax.AstyanaxContext;
import com.netflix.astyanax.Cluster;
import com.netflix.astyanax.Keyspace;
import com.netflix.astyanax.MutationBatch;
import com.netflix.astyanax.connectionpool.NodeDiscoveryType;
import com.netflix.astyanax.connectionpool.exceptions.ConnectionException;
import com.netflix.astyanax.connectionpool.impl.ConnectionPoolConfigurationImpl;
import com.netflix.astyanax.connectionpool.impl.CountingConnectionPoolMonitor;
import com.netflix.astyanax.impl.AstyanaxConfigurationImpl;
import com.netflix.astyanax.model.ColumnFamily;
import com.netflix.astyanax.serializers.StringSerializer;
import com.netflix.astyanax.thrift.ThriftFamilyFactory;

public abstract class BaseCassandraBolt implements CassandraConstants, Serializable {

    private static final Logger LOG = LoggerFactory.getLogger(BaseCassandraBolt.class);

    private String cassandraHost;
//    private String cassandraPort;
    private String cassandraKeyspace;

    protected Cluster cluster;
    protected Keyspace keyspace;
    
    protected ColumnFamilyMapper cfMapper;
    protected RowKeyMapper rkMapper;
    protected ColumnsMapper colsMapper;
    
    public BaseCassandraBolt(ColumnFamilyMapper cfMapper, RowKeyMapper rkMapper,
            ColumnsMapper colsMapper) {
        this.cfMapper = cfMapper;
        this.rkMapper = rkMapper;
        this.colsMapper = colsMapper;        
    }
    
<<<<<<< HEAD
    @SuppressWarnings("rawtypes")
	@Override
=======
>>>>>>> d2d372e4
    public void prepare(Map stormConf, TopologyContext context) {
        this.cassandraHost = (String) stormConf.get(CASSANDRA_HOST);
        this.cassandraKeyspace = (String) stormConf.get(CASSANDRA_KEYSPACE);
//        this.cassandraPort = String.valueOf(stormConf.get(CASSANDRA_PORT));
        initCassandraConnection();
    }

    private void initCassandraConnection() {
        try {
<<<<<<< HEAD
            this.cluster = HFactory.getOrCreateCluster("cassandra-bolt",
                            new CassandraHostConfigurator(this.cassandraHost));
            this.keyspace = HFactory.createKeyspace(this.cassandraKeyspace,
                            this.cluster);
        }
        catch (Throwable e) {
=======
            AstyanaxContext<Keyspace> context = new AstyanaxContext.Builder()
                    .forCluster("ClusterName")
                    .forKeyspace(this.cassandraKeyspace)
                    .withAstyanaxConfiguration(new AstyanaxConfigurationImpl().setDiscoveryType(NodeDiscoveryType.NONE))
                    .withConnectionPoolConfiguration(
                            new ConnectionPoolConfigurationImpl("MyConnectionPool")
                                    .setPort(Integer.parseInt(this.cassandraPort)).setMaxConnsPerHost(1)
                                    .setSeeds(this.cassandraHost + ":" + this.cassandraPort))
                    .withConnectionPoolMonitor(new CountingConnectionPoolMonitor())
                    .buildKeyspace(ThriftFamilyFactory.getInstance());

            context.start();
            this.keyspace = context.getEntity();
        } catch (Throwable e) {
>>>>>>> d2d372e4
            LOG.warn("Preparation failed.", e);
            throw new IllegalStateException("Failed to prepare CassandraBolt", e);
        }
    }

    public void writeTuple(Tuple input) throws ConnectionException {
        String columnFamilyName = cfMapper.mapToColumnFamily(input);
        String rowKey = (String) rkMapper.mapRowKey(input);
        MutationBatch mutation = keyspace.prepareMutationBatch();
        ColumnFamily<String, String> columnFamily = new ColumnFamily<String, String>(columnFamilyName,
                StringSerializer.get(), StringSerializer.get());
        this.addTupleToMutation(input, columnFamily, rowKey, mutation);
        mutation.execute();
    }

    public void writeTuples(List<Tuple> inputs) throws ConnectionException {
        MutationBatch mutation = keyspace.prepareMutationBatch();
        for (Tuple input : inputs) {
            String columnFamilyName = cfMapper.mapToColumnFamily(input);
            String rowKey = (String) rkMapper.mapRowKey(input);
            ColumnFamily<String, String> columnFamily = new ColumnFamily<String, String>(columnFamilyName,
                    StringSerializer.get(), StringSerializer.get());
            this.addTupleToMutation(input, columnFamily, rowKey, mutation);
        }
        mutation.execute();
        LOG.debug("Wrote [" + inputs.size() + "] tuples to Cassandra.");
    }

    private void addTupleToMutation(Tuple input, ColumnFamily<String, String> columnFamily, String rowKey,
            MutationBatch mutation) {
        Map<String, String> columns = colsMapper.mapToColumns(input);
        for (Map.Entry<String, String> entry : columns.entrySet()) {
            mutation.withRow(columnFamily, rowKey).putColumn(entry.getKey(), entry.getValue(), null);
        }
    }

    public Map<String, Object> getComponentConfiguration() {
        // TODO Auto-generated method stub
        return new HashMap<String, Object>();
    }
}<|MERGE_RESOLUTION|>--- conflicted
+++ resolved
@@ -49,11 +49,7 @@
         this.colsMapper = colsMapper;        
     }
     
-<<<<<<< HEAD
     @SuppressWarnings("rawtypes")
-	@Override
-=======
->>>>>>> d2d372e4
     public void prepare(Map stormConf, TopologyContext context) {
         this.cassandraHost = (String) stormConf.get(CASSANDRA_HOST);
         this.cassandraKeyspace = (String) stormConf.get(CASSANDRA_KEYSPACE);
@@ -63,29 +59,20 @@
 
     private void initCassandraConnection() {
         try {
-<<<<<<< HEAD
-            this.cluster = HFactory.getOrCreateCluster("cassandra-bolt",
-                            new CassandraHostConfigurator(this.cassandraHost));
-            this.keyspace = HFactory.createKeyspace(this.cassandraKeyspace,
-                            this.cluster);
-        }
-        catch (Throwable e) {
-=======
             AstyanaxContext<Keyspace> context = new AstyanaxContext.Builder()
                     .forCluster("ClusterName")
                     .forKeyspace(this.cassandraKeyspace)
                     .withAstyanaxConfiguration(new AstyanaxConfigurationImpl().setDiscoveryType(NodeDiscoveryType.NONE))
                     .withConnectionPoolConfiguration(
                             new ConnectionPoolConfigurationImpl("MyConnectionPool")
-                                    .setPort(Integer.parseInt(this.cassandraPort)).setMaxConnsPerHost(1)
-                                    .setSeeds(this.cassandraHost + ":" + this.cassandraPort))
+                                    .setMaxConnsPerHost(1)
+                                    .setSeeds(this.cassandraHost))
                     .withConnectionPoolMonitor(new CountingConnectionPoolMonitor())
                     .buildKeyspace(ThriftFamilyFactory.getInstance());
 
             context.start();
             this.keyspace = context.getEntity();
         } catch (Throwable e) {
->>>>>>> d2d372e4
             LOG.warn("Preparation failed.", e);
             throw new IllegalStateException("Failed to prepare CassandraBolt", e);
         }
@@ -111,7 +98,6 @@
             this.addTupleToMutation(input, columnFamily, rowKey, mutation);
         }
         mutation.execute();
-        LOG.debug("Wrote [" + inputs.size() + "] tuples to Cassandra.");
     }
 
     private void addTupleToMutation(Tuple input, ColumnFamily<String, String> columnFamily, String rowKey,
