package backtype.storm.contrib.cassandra.bolt;

import java.util.List;

import org.slf4j.Logger;
import org.slf4j.LoggerFactory;

import backtype.storm.contrib.cassandra.bolt.determinable.ColumnFamilyDeterminable;
import backtype.storm.contrib.cassandra.bolt.determinable.DefaultColumnFamilyDeterminable;
import backtype.storm.contrib.cassandra.bolt.determinable.DefaultRowKeyDeterminable;
import backtype.storm.contrib.cassandra.bolt.determinable.RowKeyDeterminable;
import backtype.storm.tuple.Tuple;

@SuppressWarnings("serial")
public class DefaultBatchingCassandraBolt extends BatchingCassandraBolt
		implements CassandraConstants {
	private RowKeyDeterminable rkDeterminable;

	public DefaultBatchingCassandraBolt(
			ColumnFamilyDeterminable cfDeterminable,
			RowKeyDeterminable rkDeterminable) {
		super(cfDeterminable);
		this.rkDeterminable = rkDeterminable;
	}

	public DefaultBatchingCassandraBolt(String columnFamily, String rowKey) {
		this(new DefaultColumnFamilyDeterminable(columnFamily),
				new DefaultRowKeyDeterminable(rowKey));
	}

	private static final Logger LOG = LoggerFactory
			.getLogger(DefaultBatchingCassandraBolt.class);

<<<<<<< HEAD

    @Override
    public void executeBatch(List<Tuple> inputs) {
        ArrayList<Tuple> tuplesToAck = new ArrayList<Tuple>();
        try {
            Mutator<String> mutator = HFactory.createMutator(this.keyspace,
                    new StringSerializer());
            for (Tuple input : inputs) {
                String columnFamily = this.cfDeterminable
                        .determineColumnFamily(input);
                Object rowKey = this.rkDeterminable.determineRowKey(input);
                Fields fields = input.getFields();
                for (int i = 0; i < fields.size(); i++) {
                    mutator.addInsertion(rowKey.toString(), columnFamily,
                            HFactory.createStringColumn(fields.get(i), input
                                    .getValue(i).toString()));
                }
                tuplesToAck.add(input);
            }
            mutator.execute();
            if (this.ackStrategy == AckStrategy.ACK_ON_WRITE) {
                for (Tuple tupleToAck : tuplesToAck) {
                    this.collector.ack(tupleToAck);
                }
            }

        } catch (Throwable e) {
            LOG.warn("Unable to write batch.", e);
            if (this.ackStrategy == AckStrategy.ACK_ON_WRITE) {
                for (Tuple tupleToAck : tuplesToAck) {
                    this.collector.fail(tupleToAck);
                }
            }
        }

    }


=======
	@Override
	public void executeBatch(List<Tuple> inputs) {
		try {
			this.writeTuples(inputs, this.cfDeterminable, this.rkDeterminable);
			// NOTE: Changed this to ack on all or none since that is how the
			// mutation executes.
			if (this.ackStrategy == AckStrategy.ACK_ON_WRITE) {
				for (Tuple tupleToAck : inputs) {
					this.collector.ack(tupleToAck);
				}
			}
		} catch (Throwable e) {
			LOG.warn("Unable to write batch.", e);
		}
	}
>>>>>>> c79a7807
}<|MERGE_RESOLUTION|>--- conflicted
+++ resolved
@@ -31,46 +31,7 @@
 	private static final Logger LOG = LoggerFactory
 			.getLogger(DefaultBatchingCassandraBolt.class);
 
-<<<<<<< HEAD
 
-    @Override
-    public void executeBatch(List<Tuple> inputs) {
-        ArrayList<Tuple> tuplesToAck = new ArrayList<Tuple>();
-        try {
-            Mutator<String> mutator = HFactory.createMutator(this.keyspace,
-                    new StringSerializer());
-            for (Tuple input : inputs) {
-                String columnFamily = this.cfDeterminable
-                        .determineColumnFamily(input);
-                Object rowKey = this.rkDeterminable.determineRowKey(input);
-                Fields fields = input.getFields();
-                for (int i = 0; i < fields.size(); i++) {
-                    mutator.addInsertion(rowKey.toString(), columnFamily,
-                            HFactory.createStringColumn(fields.get(i), input
-                                    .getValue(i).toString()));
-                }
-                tuplesToAck.add(input);
-            }
-            mutator.execute();
-            if (this.ackStrategy == AckStrategy.ACK_ON_WRITE) {
-                for (Tuple tupleToAck : tuplesToAck) {
-                    this.collector.ack(tupleToAck);
-                }
-            }
-
-        } catch (Throwable e) {
-            LOG.warn("Unable to write batch.", e);
-            if (this.ackStrategy == AckStrategy.ACK_ON_WRITE) {
-                for (Tuple tupleToAck : tuplesToAck) {
-                    this.collector.fail(tupleToAck);
-                }
-            }
-        }
-
-    }
-
-
-=======
 	@Override
 	public void executeBatch(List<Tuple> inputs) {
 		try {
@@ -84,7 +45,9 @@
 			}
 		} catch (Throwable e) {
 			LOG.warn("Unable to write batch.", e);
+			for (Tuple tupleToAck : inputs) {
+				this.collector.fail(tupleToAck);
+			}
 		}
 	}
->>>>>>> c79a7807
 }