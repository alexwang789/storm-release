--- conflicted
+++ resolved
@@ -1,7 +1,5 @@
 package backtype.storm.contrib.cassandra.bolt;
 
-<<<<<<< HEAD
-=======
 import java.io.Serializable;
 import java.util.List;
 import java.util.Map;
@@ -10,7 +8,6 @@
 import org.slf4j.LoggerFactory;
 
 import backtype.storm.contrib.cassandra.bolt.mapper.TupleCounterMapper;
->>>>>>> 6a5f2dc9
 import backtype.storm.contrib.cassandra.bolt.mapper.TupleMapper;
 import backtype.storm.contrib.cassandra.client.CassandraClient;
 import backtype.storm.task.TopologyContext;
@@ -29,7 +26,7 @@
     public static final String CASSANDRA_KEYSPACE = "cassandra.keyspace";
     public static final String CASSANDRA_BATCH_MAX_SIZE = "cassandra.batch.max_size";
     public static String CASSANDRA_CLIENT_CLASS = "cassandra.client.class";
-    
+
     private String cassandraHost;
     private String cassandraKeyspace;
     protected CassandraClient cassandraClient;
@@ -55,7 +52,7 @@
             LOG.warn("Preparation failed.", e);
             throw new IllegalStateException("Failed to prepare CassandraBolt", e);
         }
-    }    
+    }
 
     public void cleanup(){
         this.cassandraClient.stop();
@@ -72,12 +69,12 @@
     public Map<String, Object> getComponentConfiguration() {
         return null;
     }
-    
+
     public void incrementCounter(Tuple input, TupleCounterMapper tupleMapper) throws Exception{
-    	this.cassandraClient.incrementCountColumn(input, tupleMapper);
+	this.cassandraClient.incrementCountColumn(input, tupleMapper);
     }
-    
+
     public void incrementCounters(List<Tuple> inputs, TupleCounterMapper tupleMapper) throws Exception{
-    	this.cassandraClient.incrementCountColumns(inputs, tupleMapper);
+	this.cassandraClient.incrementCountColumns(inputs, tupleMapper);
     }
 }