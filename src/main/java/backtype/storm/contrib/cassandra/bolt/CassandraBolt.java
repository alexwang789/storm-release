package backtype.storm.contrib.cassandra.bolt;

import java.io.Serializable;
import java.util.Map;

import org.slf4j.Logger;
import org.slf4j.LoggerFactory;

import backtype.storm.contrib.cassandra.bolt.mapper.ColumnFamilyMapper;
import backtype.storm.contrib.cassandra.bolt.mapper.ColumnsMapper;
import backtype.storm.contrib.cassandra.bolt.mapper.DefaultColumnFamilyMapper;
import backtype.storm.contrib.cassandra.bolt.mapper.DefaultColumnsMapper;
import backtype.storm.contrib.cassandra.bolt.mapper.DefaultRowKeyMapper;
import backtype.storm.contrib.cassandra.bolt.mapper.RowKeyMapper;
import backtype.storm.task.OutputCollector;
import backtype.storm.task.TopologyContext;
import backtype.storm.topology.IRichBolt;
import backtype.storm.topology.OutputFieldsDeclarer;
import backtype.storm.tuple.Fields;
import backtype.storm.tuple.Tuple;

@SuppressWarnings("serial")
<<<<<<< HEAD
public class CassandraBolt implements IRichBolt, CassandraConstants {
	private static final Logger LOG = LoggerFactory
			.getLogger(CassandraBolt.class);

	private OutputCollector collector;
	private boolean autoAck = true;

	private Fields declaredFields;

	private String cassandraHost;
//	private String cassandraPort;
	private String cassandraKeyspace;

	private Cluster cluster;
	private Keyspace keyspace;

	private ColumnFamilyDeterminable cfDeterminable;
	private RowKeyDeterminable rkDeterminable;

	public CassandraBolt(String columnFamily, String rowkeyField) {

		this(new DefaultColumnFamilyDeterminable(columnFamily),
				new DefaultRowKeyDeterminable(rowkeyField));

	}

	public CassandraBolt(ColumnFamilyDeterminable cfDeterminable,
			RowKeyDeterminable rkDeterminable) {
		this.cfDeterminable = cfDeterminable;
		this.rkDeterminable = rkDeterminable;
	}

	/*
	 * IRichBolt Implementation
	 */
	@SuppressWarnings("rawtypes")
	@Override
	public void prepare(Map stormConf, TopologyContext context,
			OutputCollector collector) {
		LOG.debug("Preparing...");
		this.cassandraHost = (String) stormConf.get(CASSANDRA_HOST);
		this.cassandraKeyspace = (String) stormConf.get(CASSANDRA_KEYSPACE);
//		this.cassandraPort = String.valueOf(stormConf.get(CASSANDRA_PORT));

		this.collector = collector;

		initCassandraConnection();

	}

	private void initCassandraConnection() {
		// setup Cassandra connection
		try {
			this.cluster = HFactory.getOrCreateCluster("cassandra-bolt",
					new CassandraHostConfigurator(this.cassandraHost));
			this.keyspace = HFactory.createKeyspace(this.cassandraKeyspace,
					this.cluster);
		} catch (Throwable e) {
			LOG.warn("Preparation failed.", e);
			throw new IllegalStateException("Failed to prepare CassandraBolt",
					e);
		}
	}

	@Override
	public void execute(Tuple input) {
		LOG.debug("Tuple received: " + input);
		try {
			String columnFamily = this.cfDeterminable
					.determineColumnFamily(input);
			Object rowKey = this.rkDeterminable.determineRowKey(input);

			Mutator<String> mutator = HFactory.createMutator(this.keyspace,
					new StringSerializer());
			Fields fields = input.getFields();

			for (int i = 0; i < fields.size(); i++) {
				// LOG.debug("Name: " + fields.get(i) + ", Value: "
				// + input.getValue(i));
				mutator.addInsertion(rowKey.toString(), columnFamily, HFactory
						.createStringColumn(fields.get(i), input.getValue(i)
								.toString()));
			}
			mutator.execute();

			if (this.autoAck) {
				this.collector.ack(input);
			}
		} catch (Throwable e) {
			LOG.warn("Caught throwable.", e);
		}
	}

	@Override
	public void cleanup() {
	}

	@Override
	public void declareOutputFields(OutputFieldsDeclarer declarer) {
		if (this.declaredFields != null) {
			declarer.declare(this.declaredFields);
		}

	}

	public boolean isAutoAck() {
		return autoAck;
	}

	public void setAutoAck(boolean autoAck) {
		this.autoAck = autoAck;
	}

	@Override
	public Map<String, Object> getComponentConfiguration() {
		return null;
	}

=======
public class CassandraBolt extends BaseCassandraBolt implements IRichBolt, CassandraConstants, Serializable {
    private static final Logger LOG = LoggerFactory.getLogger(CassandraBolt.class);

    private OutputCollector collector;
    private boolean autoAck = true;
    private Fields declaredFields;
    
    public CassandraBolt(String columnFamily, String rowkeyField) {
        this(new DefaultColumnFamilyMapper(columnFamily), new DefaultRowKeyMapper(rowkeyField), new DefaultColumnsMapper());
    }

    public CassandraBolt(ColumnFamilyMapper cfDeterminable, RowKeyMapper rkDeterminable, ColumnsMapper colsDeterminable) {
        super(cfDeterminable, rkDeterminable, colsDeterminable);
    }

    /*
     * IRichBolt Implementation
     */
    @Override
    public void prepare(Map stormConf, TopologyContext context, OutputCollector collector) {
        super.prepare(stormConf, context);
        LOG.debug("Preparing...");
        this.collector = collector;
    }

    @Override
    public void execute(Tuple input) {
        LOG.debug("Tuple received: " + input);
        try {
            this.writeTuple(input);
            if (this.autoAck) {
                this.collector.ack(input);
            }
        } catch (Throwable e) {
            LOG.warn("Caught throwable.", e);
        }
    }

    @Override
    public void cleanup() {
    }

    @Override
    public void declareOutputFields(OutputFieldsDeclarer declarer) {
        if (this.declaredFields != null) {
            declarer.declare(this.declaredFields);
        }

    }

    public boolean isAutoAck() {
        return autoAck;
    }

    public void setAutoAck(boolean autoAck) {
        this.autoAck = autoAck;
    }
>>>>>>> d2d372e4
}<|MERGE_RESOLUTION|>--- conflicted
+++ resolved
@@ -19,127 +19,6 @@
 import backtype.storm.tuple.Fields;
 import backtype.storm.tuple.Tuple;
 
-@SuppressWarnings("serial")
-<<<<<<< HEAD
-public class CassandraBolt implements IRichBolt, CassandraConstants {
-	private static final Logger LOG = LoggerFactory
-			.getLogger(CassandraBolt.class);
-
-	private OutputCollector collector;
-	private boolean autoAck = true;
-
-	private Fields declaredFields;
-
-	private String cassandraHost;
-//	private String cassandraPort;
-	private String cassandraKeyspace;
-
-	private Cluster cluster;
-	private Keyspace keyspace;
-
-	private ColumnFamilyDeterminable cfDeterminable;
-	private RowKeyDeterminable rkDeterminable;
-
-	public CassandraBolt(String columnFamily, String rowkeyField) {
-
-		this(new DefaultColumnFamilyDeterminable(columnFamily),
-				new DefaultRowKeyDeterminable(rowkeyField));
-
-	}
-
-	public CassandraBolt(ColumnFamilyDeterminable cfDeterminable,
-			RowKeyDeterminable rkDeterminable) {
-		this.cfDeterminable = cfDeterminable;
-		this.rkDeterminable = rkDeterminable;
-	}
-
-	/*
-	 * IRichBolt Implementation
-	 */
-	@SuppressWarnings("rawtypes")
-	@Override
-	public void prepare(Map stormConf, TopologyContext context,
-			OutputCollector collector) {
-		LOG.debug("Preparing...");
-		this.cassandraHost = (String) stormConf.get(CASSANDRA_HOST);
-		this.cassandraKeyspace = (String) stormConf.get(CASSANDRA_KEYSPACE);
-//		this.cassandraPort = String.valueOf(stormConf.get(CASSANDRA_PORT));
-
-		this.collector = collector;
-
-		initCassandraConnection();
-
-	}
-
-	private void initCassandraConnection() {
-		// setup Cassandra connection
-		try {
-			this.cluster = HFactory.getOrCreateCluster("cassandra-bolt",
-					new CassandraHostConfigurator(this.cassandraHost));
-			this.keyspace = HFactory.createKeyspace(this.cassandraKeyspace,
-					this.cluster);
-		} catch (Throwable e) {
-			LOG.warn("Preparation failed.", e);
-			throw new IllegalStateException("Failed to prepare CassandraBolt",
-					e);
-		}
-	}
-
-	@Override
-	public void execute(Tuple input) {
-		LOG.debug("Tuple received: " + input);
-		try {
-			String columnFamily = this.cfDeterminable
-					.determineColumnFamily(input);
-			Object rowKey = this.rkDeterminable.determineRowKey(input);
-
-			Mutator<String> mutator = HFactory.createMutator(this.keyspace,
-					new StringSerializer());
-			Fields fields = input.getFields();
-
-			for (int i = 0; i < fields.size(); i++) {
-				// LOG.debug("Name: " + fields.get(i) + ", Value: "
-				// + input.getValue(i));
-				mutator.addInsertion(rowKey.toString(), columnFamily, HFactory
-						.createStringColumn(fields.get(i), input.getValue(i)
-								.toString()));
-			}
-			mutator.execute();
-
-			if (this.autoAck) {
-				this.collector.ack(input);
-			}
-		} catch (Throwable e) {
-			LOG.warn("Caught throwable.", e);
-		}
-	}
-
-	@Override
-	public void cleanup() {
-	}
-
-	@Override
-	public void declareOutputFields(OutputFieldsDeclarer declarer) {
-		if (this.declaredFields != null) {
-			declarer.declare(this.declaredFields);
-		}
-
-	}
-
-	public boolean isAutoAck() {
-		return autoAck;
-	}
-
-	public void setAutoAck(boolean autoAck) {
-		this.autoAck = autoAck;
-	}
-
-	@Override
-	public Map<String, Object> getComponentConfiguration() {
-		return null;
-	}
-
-=======
 public class CassandraBolt extends BaseCassandraBolt implements IRichBolt, CassandraConstants, Serializable {
     private static final Logger LOG = LoggerFactory.getLogger(CassandraBolt.class);
 
@@ -197,5 +76,4 @@
     public void setAutoAck(boolean autoAck) {
         this.autoAck = autoAck;
     }
->>>>>>> d2d372e4
 }