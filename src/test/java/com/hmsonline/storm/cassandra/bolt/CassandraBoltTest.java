package com.hmsonline.storm.cassandra.bolt;

import static org.junit.Assert.assertEquals;

import java.io.IOException;
import java.util.HashMap;
import java.util.Map;

import org.apache.cassandra.config.ConfigurationException;
import org.apache.thrift.transport.TTransportException;
import org.junit.AfterClass;
import org.junit.BeforeClass;
import org.junit.Test;
import org.slf4j.Logger;
import org.slf4j.LoggerFactory;

import backtype.storm.Config;
import backtype.storm.task.TopologyContext;
import backtype.storm.topology.TopologyBuilder;
import backtype.storm.tuple.Fields;
import backtype.storm.tuple.Tuple;
import backtype.storm.tuple.TupleImpl;
import backtype.storm.tuple.Values;

import com.hmsonline.storm.cassandra.StormCassandraConstants;
import com.hmsonline.storm.cassandra.bolt.mapper.DefaultTupleMapper;
import com.hmsonline.storm.cassandra.bolt.mapper.TupleMapper;
import com.netflix.astyanax.AstyanaxContext;
import com.netflix.astyanax.Cluster;
import com.netflix.astyanax.Keyspace;
import com.netflix.astyanax.connectionpool.NodeDiscoveryType;
import com.netflix.astyanax.connectionpool.impl.ConnectionPoolConfigurationImpl;
import com.netflix.astyanax.connectionpool.impl.CountingConnectionPoolMonitor;
import com.netflix.astyanax.ddl.KeyspaceDefinition;
import com.netflix.astyanax.impl.AstyanaxConfigurationImpl;
import com.netflix.astyanax.model.Column;
import com.netflix.astyanax.model.ColumnFamily;
import com.netflix.astyanax.serializers.StringSerializer;
import com.netflix.astyanax.thrift.ThriftFamilyFactory;

public class CassandraBoltTest {
    private static Logger LOG = LoggerFactory.getLogger(CassandraBoltTest.class);
    private static EmbeddedCassandra cassandra;

    @BeforeClass
    public static void setupCassandra() throws TTransportException, IOException, InterruptedException,
            ConfigurationException, Exception {
        try {
            cassandra = new EmbeddedCassandra(9171);
            cassandra.start();
            Thread.sleep(2000);

            AstyanaxContext<Cluster> clusterContext = new AstyanaxContext.Builder()
                    .forCluster("ClusterName")
                    .withAstyanaxConfiguration(new AstyanaxConfigurationImpl().setDiscoveryType(NodeDiscoveryType.NONE))
                    .withConnectionPoolConfiguration(
                            new ConnectionPoolConfigurationImpl("MyConnectionPool").setMaxConnsPerHost(1).setSeeds(
                                    "localhost:9171")).withConnectionPoolMonitor(new CountingConnectionPoolMonitor())
                    .buildCluster(ThriftFamilyFactory.getInstance());

            clusterContext.start();
            Cluster cluster = clusterContext.getEntity();
            KeyspaceDefinition ksDef = cluster.makeKeyspaceDefinition();

            Map<String, String> stratOptions = new HashMap<String, String>();
            stratOptions.put("replication_factor", "1");
            ksDef.setName("TestKeyspace")
                    .setStrategyClass("SimpleStrategy")
                    .setStrategyOptions(stratOptions)
                    .addColumnFamily(
                            cluster.makeColumnFamilyDefinition().setName("users").setComparatorType("UTF8Type")
                                    .setKeyValidationClass("UTF8Type").setDefaultValidationClass("UTF8Type"))
                    .addColumnFamily(
                            cluster.makeColumnFamilyDefinition().setName("Counts").setComparatorType("UTF8Type")
                                    .setKeyValidationClass("UTF8Type").setDefaultValidationClass("CounterColumnType"));

            cluster.addKeyspace(ksDef);
            Thread.sleep(2000);

        } catch (Exception e) {
            LOG.warn("Couldn't setup cassandra.", e);
            throw e;
        }
    }

    @AfterClass
    public static void teardownCassandra() {
        cassandra.stop();
    }

    @Test
    public void testBolt() throws Exception {
        TupleMapper<String, String> tupleMapper = new DefaultTupleMapper("users", "VALUE");
        String configKey = "cassandra-config";
        CassandraBatchingBolt<String, String> bolt = new CassandraBatchingBolt<String, String>(configKey, tupleMapper,
                String.class, String.class);
        TopologyBuilder builder = new TopologyBuilder();
        builder.setBolt("TEST_BOLT", bolt);

        Fields fields = new Fields("VALUE");
        TopologyContext context = new MockTopologyContext(builder.createTopology(), fields);

        Config config = new Config();
<<<<<<< HEAD
        config.put(StormCassandraConstants.CASSANDRA_HOST, "localhost:9171");
        config.put(StormCassandraConstants.CASSANDRA_KEYSPACE, "TestKeyspace");
=======
>>>>>>> c596ea18
        config.put(Config.TOPOLOGY_MAX_SPOUT_PENDING, 5000);
        
        Map<String, Object> clientConfig = new HashMap<String, Object>();
        clientConfig.put(StormCassandraConstants.CASSANDRA_HOST, "localhost:9171");
        clientConfig.put(StormCassandraConstants.CASSANDRA_KEYSPACE, "TestKeyspace");
        config.put(configKey, clientConfig);

        bolt.prepare(config, context, null);
        System.out.println("Bolt Preparation Complete.");

        Values values = new Values(42);
        Tuple tuple = new TupleImpl(context, values, 5, "test");
        bolt.execute(tuple);

        // wait very briefly for the batch to complete
        Thread.sleep(250);

        AstyanaxContext<Keyspace> astyContext = new AstyanaxContext.Builder()
                .forCluster("ClusterName")
                .forKeyspace("TestKeyspace")
                .withAstyanaxConfiguration(new AstyanaxConfigurationImpl().setDiscoveryType(NodeDiscoveryType.NONE))
                .withConnectionPoolConfiguration(
                        new ConnectionPoolConfigurationImpl("MyConnectionPool").setMaxConnsPerHost(1).setSeeds(
                                "localhost:9171")).withConnectionPoolMonitor(new CountingConnectionPoolMonitor())
                .buildKeyspace(ThriftFamilyFactory.getInstance());
        astyContext.start();
        Keyspace ks = astyContext.getEntity();

        Column<String> result = ks
                .prepareQuery(new ColumnFamily<String, String>("users", StringSerializer.get(), StringSerializer.get()))
                .getKey("42").getColumn("VALUE").execute().getResult();
        assertEquals("42", result.getStringValue());

    }

    @Test
    public void testCounterBolt() throws Exception {
        String configKey = "cassandra-config";
        CassandraCounterBatchingBolt<String, String> bolt = new CassandraCounterBatchingBolt<String, String>(configKey, "Counts", "Timestamp", "IncrementAmount",
                String.class, String.class);
        TopologyBuilder builder = new TopologyBuilder();
        builder.setBolt("TEST__COUNTER_BOLT", bolt);

        Fields fields = new Fields("Timestamp", "IncrementAmount", "CounterColumn");
        TopologyContext context = new MockTopologyContext(builder.createTopology(), fields);

        Config config = new Config();
<<<<<<< HEAD
        config.put(StormCassandraConstants.CASSANDRA_HOST, "localhost:9171");
        config.put(StormCassandraConstants.CASSANDRA_KEYSPACE, "TestKeyspace");
=======
>>>>>>> c596ea18
        config.put(Config.TOPOLOGY_MAX_SPOUT_PENDING, 5000);
        
        Map<String, Object> clientConfig = new HashMap<String, Object>();
        clientConfig.put(StormCassandraConstants.CASSANDRA_HOST, "localhost:9171");
        clientConfig.put(StormCassandraConstants.CASSANDRA_KEYSPACE, "TestKeyspace");
        config.put(configKey, clientConfig);
        

        bolt.prepare(config, context, null);
        System.out.println("Bolt Preparation Complete.");

        Values values = new Values(1L, 1L, "MyCountColumn");
        Tuple tuple = new TupleImpl(context, values, 5, "test");
        bolt.execute(tuple);

        // wait very briefly for the batch to complete
        Thread.sleep(250);

        AstyanaxContext<Keyspace> astyContext = new AstyanaxContext.Builder()
                .forCluster("ClusterName")
                .forKeyspace("TestKeyspace")
                .withAstyanaxConfiguration(new AstyanaxConfigurationImpl().setDiscoveryType(NodeDiscoveryType.NONE))
                .withConnectionPoolConfiguration(
                        new ConnectionPoolConfigurationImpl("MyConnectionPool").setMaxConnsPerHost(1).setSeeds(
                                "localhost:9171")).withConnectionPoolMonitor(new CountingConnectionPoolMonitor())
                .buildKeyspace(ThriftFamilyFactory.getInstance());
        astyContext.start();
        Keyspace ks = astyContext.getEntity();

        Column<String> result = ks
                .prepareQuery(
                        new ColumnFamily<String, String>("Counts", StringSerializer.get(), StringSerializer.get()))
                .getKey("1").getColumn("MyCountColumn").execute().getResult();
        assertEquals(1L, result.getLongValue());

    }
}<|MERGE_RESOLUTION|>--- conflicted
+++ resolved
@@ -101,11 +101,6 @@
         TopologyContext context = new MockTopologyContext(builder.createTopology(), fields);
 
         Config config = new Config();
-<<<<<<< HEAD
-        config.put(StormCassandraConstants.CASSANDRA_HOST, "localhost:9171");
-        config.put(StormCassandraConstants.CASSANDRA_KEYSPACE, "TestKeyspace");
-=======
->>>>>>> c596ea18
         config.put(Config.TOPOLOGY_MAX_SPOUT_PENDING, 5000);
         
         Map<String, Object> clientConfig = new HashMap<String, Object>();
@@ -153,11 +148,6 @@
         TopologyContext context = new MockTopologyContext(builder.createTopology(), fields);
 
         Config config = new Config();
-<<<<<<< HEAD
-        config.put(StormCassandraConstants.CASSANDRA_HOST, "localhost:9171");
-        config.put(StormCassandraConstants.CASSANDRA_KEYSPACE, "TestKeyspace");
-=======
->>>>>>> c596ea18
         config.put(Config.TOPOLOGY_MAX_SPOUT_PENDING, 5000);
         
         Map<String, Object> clientConfig = new HashMap<String, Object>();
