;; Licensed to the Apache Software Foundation (ASF) under one
;; or more contributor license agreements.  See the NOTICE file
;; distributed with this work for additional information
;; regarding copyright ownership.  The ASF licenses this file
;; to you under the Apache License, Version 2.0 (the
;; "License"); you may not use this file except in compliance
;; with the License.  You may obtain a copy of the License at
;;
;; http://www.apache.org/licenses/LICENSE-2.0
;;
;; Unless required by applicable law or agreed to in writing, software
;; distributed under the License is distributed on an "AS IS" BASIS,
;; WITHOUT WARRANTIES OR CONDITIONS OF ANY KIND, either express or implied.
;; See the License for the specific language governing permissions and
;; limitations under the License.
(ns backtype.storm.supervisor-test
  (:use [clojure test])
  (:require [clojure [string :as string]])
  (:import [backtype.storm.testing TestWordCounter TestWordSpout TestGlobalCount TestAggregatesCounter])
  (:use [backtype.storm bootstrap config testing])
  (:use [backtype.storm.daemon common])
  (:require [backtype.storm.daemon [worker :as worker] [supervisor :as supervisor]])
  (:use [conjure core])
  )

(bootstrap)


(defn worker-assignment
  "Return [storm-id executors]"
  [cluster supervisor-id port]
  (let [state (:storm-cluster-state cluster)
        slot-assigns (for [storm-id (.assignments state nil)]
                        (let [executors (-> (.assignment-info state storm-id nil)
                                        :executor->node+port
                                        reverse-map
                                        (get [supervisor-id port] ))]
                          (when executors [storm-id executors])
                          ))
        ret (find-first not-nil? slot-assigns)]
    (when-not ret
      (throw-runtime "Could not find assignment for worker"))
    ret
    ))

(defn heartbeat-worker [supervisor port storm-id executors]
  (let [conf (.get-conf supervisor)]
    (worker/do-heartbeat {:conf conf
                          :port port
                          :storm-id storm-id
                          :executors executors
                          :worker-id (find-worker-id conf port)})))

(defn heartbeat-workers [cluster supervisor-id ports]
  (let [sup (get-supervisor cluster supervisor-id)]
    (doseq [p ports]
      (let [[storm-id executors] (worker-assignment cluster supervisor-id p)]
        (heartbeat-worker sup p storm-id executors)
        ))))

(defn validate-launched-once [launched supervisor->ports storm-id]
  (let [counts (map count (vals launched))
        launched-supervisor->ports (apply merge-with set/union
                                          (for [[[s p] sids] launched
                                                :when (some #(= % storm-id) sids)]
                                            {s #{p}}))
        supervisor->ports (map-val set supervisor->ports)]
    (is (every? (partial = 1) counts))
    (is (= launched-supervisor->ports supervisor->ports))
    ))

(deftest launches-assignment
  (with-simulated-time-local-cluster [cluster :supervisors 0
    :daemon-conf {NIMBUS-REASSIGN false
                  SUPERVISOR-WORKER-START-TIMEOUT-SECS 5
                  SUPERVISOR-WORKER-TIMEOUT-SECS 15
                  SUPERVISOR-MONITOR-FREQUENCY-SECS 3}]
    (letlocals
      (bind topology (thrift/mk-topology
                       {"1" (thrift/mk-spout-spec (TestPlannerSpout. true) :parallelism-hint 4)}
                       {}))
      (bind sup1 (add-supervisor cluster :id "sup1" :ports [1 2 3 4]))
      (bind changed (capture-changed-workers
                        (submit-mocked-assignment
                          (:nimbus cluster)
                          "test"
                          {TOPOLOGY-WORKERS 3}
                          topology
                          {1 "1"
                           2 "1"
                           3 "1"
                           4 "1"}
                          {[1] ["sup1" 1]
                           [2] ["sup1" 2]
                           [3] ["sup1" 3]
                           [4] ["sup1" 3]
                           })
                        (advance-cluster-time cluster 2)
                        (heartbeat-workers cluster "sup1" [1 2 3])
                        (advance-cluster-time cluster 10)))
      (bind storm-id (get-storm-id (:storm-cluster-state cluster) "test"))
      (is (empty? (:shutdown changed)))
      (validate-launched-once (:launched changed) {"sup1" [1 2 3]} storm-id)
      (bind changed (capture-changed-workers
                        (doseq [i (range 10)]
                          (heartbeat-workers cluster "sup1" [1 2 3])
                          (advance-cluster-time cluster 10))
                        ))
      (is (empty? (:shutdown changed)))
      (is (empty? (:launched changed)))
      (bind changed (capture-changed-workers
                      (heartbeat-workers cluster "sup1" [1 2])
                      (advance-cluster-time cluster 10)
                      ))
      (validate-launched-once (:launched changed) {"sup1" [3]} storm-id)
      (is (= {["sup1" 3] 1} (:shutdown changed)))
      )))

(deftest test-multiple-active-storms-multiple-supervisors
  (with-simulated-time-local-cluster [cluster :supervisors 0
    :daemon-conf {NIMBUS-REASSIGN false
                  SUPERVISOR-WORKER-START-TIMEOUT-SECS 5
                  SUPERVISOR-WORKER-TIMEOUT-SECS 15
                  SUPERVISOR-MONITOR-FREQUENCY-SECS 3}]
    (letlocals
      (bind topology (thrift/mk-topology
                       {"1" (thrift/mk-spout-spec (TestPlannerSpout. true) :parallelism-hint 4)}
                       {}))
      (bind topology2 (thrift/mk-topology
                       {"1" (thrift/mk-spout-spec (TestPlannerSpout. true) :parallelism-hint 3)}
                       {}))
      (bind sup1 (add-supervisor cluster :id "sup1" :ports [1 2 3 4]))
      (bind sup2 (add-supervisor cluster :id "sup2" :ports [1 2]))
      (bind changed (capture-changed-workers
                        (submit-mocked-assignment
                          (:nimbus cluster)
                          "test"
                          {TOPOLOGY-WORKERS 3 TOPOLOGY-MESSAGE-TIMEOUT-SECS 40}
                          topology
                          {1 "1"
                           2 "1"
                           3 "1"
                           4 "1"}
                          {[1] ["sup1" 1]
                           [2] ["sup1" 2]
                           [3] ["sup2" 1]
                           [4] ["sup2" 1]
                           })
                        (advance-cluster-time cluster 2)
                        (heartbeat-workers cluster "sup1" [1 2])
                        (heartbeat-workers cluster "sup2" [1])
                        ))
      (bind storm-id (get-storm-id (:storm-cluster-state cluster) "test"))
      (is (empty? (:shutdown changed)))
      (validate-launched-once (:launched changed) {"sup1" [1 2] "sup2" [1]} storm-id)
      (bind changed (capture-changed-workers
                        (submit-mocked-assignment
                          (:nimbus cluster)
                          "test2"
                          {TOPOLOGY-WORKERS 2}
                          topology2
                          {1 "1"
                           2 "1"
                           3 "1"}
                          {[1] ["sup1" 3]
                           [2] ["sup1" 3]
                           [3] ["sup2" 2]
                           })
                        (advance-cluster-time cluster 2)
                        (heartbeat-workers cluster "sup1" [3])
                        (heartbeat-workers cluster "sup2" [2])
                        ))
      (bind storm-id2 (get-storm-id (:storm-cluster-state cluster) "test2"))
      (is (empty? (:shutdown changed)))
      (validate-launched-once (:launched changed) {"sup1" [3] "sup2" [2]} storm-id2)
      (bind changed (capture-changed-workers
        (.killTopology (:nimbus cluster) "test")
        (doseq [i (range 4)]
          (advance-cluster-time cluster 8)
          (heartbeat-workers cluster "sup1" [1 2 3])
          (heartbeat-workers cluster "sup2" [1 2])
          )))
      (is (empty? (:shutdown changed)))
      (is (empty? (:launched changed)))
      (bind changed (capture-changed-workers
        (advance-cluster-time cluster 12)
        ))
      (is (empty? (:launched changed)))
      (is (= {["sup1" 1] 1 ["sup1" 2] 1 ["sup2" 1] 1} (:shutdown changed)))
      (bind changed (capture-changed-workers
        (doseq [i (range 10)]
          (heartbeat-workers cluster "sup1" [3])
          (heartbeat-workers cluster "sup2" [2])
          (advance-cluster-time cluster 10)
          )))
      (is (empty? (:shutdown changed)))
      (is (empty? (:launched changed)))
      ;; TODO check that downloaded code is cleaned up only for the one storm
      )))

(defn get-heartbeat [cluster supervisor-id]
  (.supervisor-info (:storm-cluster-state cluster) supervisor-id))

(defn check-heartbeat [cluster supervisor-id within-secs]
  (let [hb (get-heartbeat cluster supervisor-id)
        time-secs (:time-secs hb)
        now (current-time-secs)
        delta (- now time-secs)]
    (is (>= delta 0))
    (is (<= delta within-secs))
    ))

(deftest heartbeats-to-nimbus
  (with-simulated-time-local-cluster [cluster :supervisors 0
    :daemon-conf {SUPERVISOR-WORKER-START-TIMEOUT-SECS 15
                  SUPERVISOR-HEARTBEAT-FREQUENCY-SECS 3}]
    (letlocals
      (bind sup1 (add-supervisor cluster :id "sup" :ports [5 6 7]))
      (advance-cluster-time cluster 4)
      (bind hb (get-heartbeat cluster "sup"))
      (is (= #{5 6 7} (set (:meta hb))))
      (check-heartbeat cluster "sup" 3)
      (advance-cluster-time cluster 3)
      (check-heartbeat cluster "sup" 3)
      (advance-cluster-time cluster 3)
      (check-heartbeat cluster "sup" 3)
      (advance-cluster-time cluster 15)
      (check-heartbeat cluster "sup" 3)
      (bind topology (thrift/mk-topology
                       {"1" (thrift/mk-spout-spec (TestPlannerSpout. true) :parallelism-hint 4)}
                       {}))
      ;; prevent them from launching by capturing them
      (capture-changed-workers
       (submit-local-topology (:nimbus cluster) "test" {TOPOLOGY-WORKERS 2} topology)
       (advance-cluster-time cluster 3)
       (check-heartbeat cluster "sup" 3)
       (advance-cluster-time cluster 3)
       (check-heartbeat cluster "sup" 3)
       (advance-cluster-time cluster 3)
       (check-heartbeat cluster "sup" 3)
       (advance-cluster-time cluster 20)
       (check-heartbeat cluster "sup" 3))
      )))

(deftest test-worker-launch-command
  (testing "*.worker.childopts configuration"
    (let [mock-port "42"
          mock-storm-id "fake-storm-id"
          mock-worker-id "fake-worker-id"
          mock-cp (str file-path-separator "base" class-path-separator file-path-separator "stormjar.jar")
          exp-args-fn (fn [opts topo-opts classpath]
                       (concat [(supervisor/java-cmd) "-server"]
                               opts
                               topo-opts
                               ["-Djava.library.path="
                                (str "-Dlogfile.name=worker-" mock-port ".log")
                                "-Dstorm.home="
                                (str "-Dstorm.log.dir=" file-path-separator "logs")
                                (str "-Dlogback.configurationFile=" file-path-separator "logback" file-path-separator "cluster.xml")
                                (str "-Dstorm.id=" mock-storm-id)
                                (str "-Dworker.id=" mock-worker-id)
                                (str "-Dworker.port=" mock-port)
                                "-cp" classpath
                                "backtype.storm.daemon.worker"
                                mock-storm-id
                                mock-port
                                mock-worker-id]))]
<<<<<<< HEAD
      ))
  (testing "testing *.worker.childopts as strings with extra spaces"
    (let [string-opts "-Dfoo=bar  -Xmx1024m"
          topo-string-opts "-Dkau=aux   -Xmx2048m"
          exp-args (exp-args-fn ["-Dfoo=bar" "-Xmx1024m"]
                     ["-Dkau=aux" "-Xmx2048m"]
                     mock-cp)
          mock-supervisor {:conf {STORM-CLUSTER-MODE :distributed
                                  WORKER-CHILDOPTS string-opts}}]
      (stubbing [read-supervisor-storm-conf {TOPOLOGY-WORKER-CHILDOPTS
                                             topo-string-opts}
                 add-to-classpath mock-cp
                 supervisor-stormdist-root nil
                 supervisor/jlp nil
                 launch-process nil]
        (supervisor/launch-worker mock-supervisor
          mock-storm-id
          mock-port
          mock-worker-id)
        (verify-first-call-args-for-indices launch-process
          [0]
          exp-args))))
  (testing "testing *.worker.childopts as list of strings, with spaces in values"
    (let [list-opts '("-Dopt1='this has a space in it'" "-Xmx1024m")
          topo-list-opts '("-Dopt2='val with spaces'" "-Xmx2048m")
          exp-args (exp-args-fn list-opts topo-list-opts mock-cp)
          mock-supervisor {:conf {STORM-CLUSTER-MODE :distributed
                                  WORKER-CHILDOPTS list-opts}}]
      (stubbing [read-supervisor-storm-conf {TOPOLOGY-WORKER-CHILDOPTS
                                             topo-list-opts}
                 add-to-classpath mock-cp
                 supervisor-stormdist-root nil
                 supervisor/jlp nil
                 launch-process nil]
        (supervisor/launch-worker mock-supervisor
          mock-storm-id
          mock-port
          mock-worker-id)
        (verify-first-call-args-for-indices launch-process
          [0]
          exp-args))))
  (testing "testing topology.classpath is added to classpath"
    (let [topo-cp "/any/path"
          exp-args (exp-args-fn [] [] (add-to-classpath mock-cp [topo-cp]))
          mock-supervisor {:conf {STORM-CLUSTER-MODE :distributed}}]
      (stubbing [read-supervisor-storm-conf {TOPOLOGY-CLASSPATH topo-cp}
                 supervisor-stormdist-root nil
                 supervisor/jlp nil
                 launch-process nil
                 current-classpath "/base"]
        (supervisor/launch-worker mock-supervisor
          mock-storm-id
          mock-port
          mock-worker-id)
        (verify-first-call-args-for-indices launch-process
          [0]
          exp-args))))
  (testing "testing topology.environment is added to environment for worker launch"
    (let [topo-env {"THISVAR" "somevalue" "THATVAR" "someothervalue"}
          exp-args (exp-args-fn [] [] mock-cp)
          mock-supervisor {:conf {STORM-CLUSTER-MODE :distributed}}]
      (stubbing [read-supervisor-storm-conf {TOPOLOGY-ENVIRONMENT topo-env}
                 supervisor-stormdist-root nil
                 supervisor/jlp nil
                 launch-process nil
                 current-classpath "/base"]
        (supervisor/launch-worker mock-supervisor
          mock-storm-id
          mock-port
          mock-worker-id)
        (verify-first-call-args-for-indices launch-process
          [2]
          (merge topo-env {"LD_LIBRARY_PATH" nil}))))))
=======
      (testing "testing *.worker.childopts as strings with extra spaces"
        (let [string-opts "-Dfoo=bar  -Xmx1024m"
              topo-string-opts "-Dkau=aux   -Xmx2048m"
              exp-args (exp-args-fn ["-Dfoo=bar" "-Xmx1024m"]
                                    ["-Dkau=aux" "-Xmx2048m"]
                                    mock-cp)
              mock-supervisor {:conf {STORM-CLUSTER-MODE :distributed
                                      WORKER-CHILDOPTS string-opts}}]
          (stubbing [read-supervisor-storm-conf {TOPOLOGY-WORKER-CHILDOPTS
                                                   topo-string-opts}
                     add-to-classpath mock-cp
                     supervisor-stormdist-root nil
                     supervisor/jlp nil
                     launch-process nil]
            (supervisor/launch-worker mock-supervisor
                                      mock-storm-id
                                      mock-port
                                      mock-worker-id)
            (verify-first-call-args-for-indices launch-process
                                                [0]
                                                exp-args))))
      (testing "testing *.worker.childopts as list of strings, with spaces in values"
        (let [list-opts '("-Dopt1='this has a space in it'" "-Xmx1024m")
              topo-list-opts '("-Dopt2='val with spaces'" "-Xmx2048m")
              exp-args (exp-args-fn list-opts topo-list-opts mock-cp)
              mock-supervisor {:conf {STORM-CLUSTER-MODE :distributed
                                      WORKER-CHILDOPTS list-opts}}]
          (stubbing [read-supervisor-storm-conf {TOPOLOGY-WORKER-CHILDOPTS
                                                   topo-list-opts}
                     add-to-classpath mock-cp
                     supervisor-stormdist-root nil
                     supervisor/jlp nil
                     launch-process nil]
            (supervisor/launch-worker mock-supervisor
                                      mock-storm-id
                                      mock-port
                                      mock-worker-id)
            (verify-first-call-args-for-indices launch-process
                                                [0]
                                                exp-args))))
      (testing "testing topology.classpath is added to classpath"
        (let [topo-cp (str file-path-separator "any" file-path-separator "path")
              exp-args (exp-args-fn [] [] (add-to-classpath mock-cp [topo-cp]))
              mock-supervisor {:conf {STORM-CLUSTER-MODE :distributed}}]
          (stubbing [read-supervisor-storm-conf {TOPOLOGY-CLASSPATH topo-cp}
                     supervisor-stormdist-root nil
                     supervisor/jlp nil
                     launch-process nil
                     current-classpath (str file-path-separator "base")]
                    (supervisor/launch-worker mock-supervisor
                                              mock-storm-id
                                              mock-port
                                              mock-worker-id)
                    (verify-first-call-args-for-indices launch-process
                                                        [0]
                                                        exp-args))))
      (testing "testing topology.environment is added to environment for worker launch"
        (let [topo-env {"THISVAR" "somevalue" "THATVAR" "someothervalue"}
              exp-args (exp-args-fn [] [] mock-cp)
              mock-supervisor {:conf {STORM-CLUSTER-MODE :distributed}}]
          (stubbing [read-supervisor-storm-conf {TOPOLOGY-ENVIRONMENT topo-env}
                     supervisor-stormdist-root nil
                     supervisor/jlp nil
                     launch-process nil
                     current-classpath (str file-path-separator "base")]
                    (supervisor/launch-worker mock-supervisor
                                              mock-storm-id
                                              mock-port
                                              mock-worker-id)
                    (verify-first-call-args-for-indices launch-process
                                                        [2]
                                                        (merge topo-env {"LD_LIBRARY_PATH" nil}))))))))
>>>>>>> 7ab4f241

(deftest test-workers-go-bananas
  ;; test that multiple workers are started for a port, and test that
  ;; supervisor shuts down propertly (doesn't shutdown the most
  ;; recently launched one, checks heartbeats correctly, etc.)
  )

(deftest downloads-code
  )

(deftest test-stateless
  )

(deftest cleans-up-on-unassign
  ;; TODO just do reassign, and check that cleans up worker states after killing but doesn't get rid of downloaded code
  )

(deftest test-substitute-childopts-happy-path-string
  (testing "worker-launcher replaces ids in childopts"
    (let [worker-id "w-01"
          topology-id "s-01"
          port 9999
          childopts "-Xloggc:/home/y/lib/storm/current/logs/gc.worker-%ID%-%TOPOLOGY-ID%-%WORKER-ID%-%WORKER-PORT%.log -Xms256m"
          expected-childopts '("-Xloggc:/home/y/lib/storm/current/logs/gc.worker-9999-s-01-w-01-9999.log" "-Xms256m")
          childopts-with-ids (supervisor/substitute-childopts childopts worker-id topology-id port)]
      (is (= expected-childopts childopts-with-ids)))))

(deftest test-substitute-childopts-happy-path-list
  (testing "worker-launcher replaces ids in childopts"
    (let [worker-id "w-01"
          topology-id "s-01"
          port 9999
          childopts '("-Xloggc:/home/y/lib/storm/current/logs/gc.worker-%ID%-%TOPOLOGY-ID%-%WORKER-ID%-%WORKER-PORT%.log" "-Xms256m")
          expected-childopts '("-Xloggc:/home/y/lib/storm/current/logs/gc.worker-9999-s-01-w-01-9999.log" "-Xms256m")
          childopts-with-ids (supervisor/substitute-childopts childopts worker-id topology-id port)]
      (is (= expected-childopts childopts-with-ids)))))

(deftest test-substitute-childopts-topology-id-alone
  (testing "worker-launcher replaces ids in childopts"
    (let [worker-id "w-01"
          topology-id "s-01"
          port 9999
          childopts "-Xloggc:/home/y/lib/storm/current/logs/gc.worker-%TOPOLOGY-ID%.log"
          expected-childopts '("-Xloggc:/home/y/lib/storm/current/logs/gc.worker-s-01.log")
          childopts-with-ids (supervisor/substitute-childopts childopts worker-id topology-id port)]
      (is (= expected-childopts childopts-with-ids)))))

(deftest test-substitute-childopts-no-keys
  (testing "worker-launcher has no ids to replace in childopts"
    (let [worker-id "w-01"
          topology-id "s-01"
          port 9999
          childopts "-Xloggc:/home/y/lib/storm/current/logs/gc.worker.log"
          expected-childopts '("-Xloggc:/home/y/lib/storm/current/logs/gc.worker.log")
          childopts-with-ids (supervisor/substitute-childopts childopts worker-id topology-id port)]
      (is (= expected-childopts childopts-with-ids)))))

(deftest test-substitute-childopts-nil-childopts
  (testing "worker-launcher has nil childopts"
    (let [worker-id "w-01"
          topology-id "s-01"
          port 9999
          childopts nil
          expected-childopts nil
          childopts-with-ids (supervisor/substitute-childopts childopts worker-id topology-id port)]
      (is (= expected-childopts childopts-with-ids)))))

(deftest test-substitute-childopts-nil-ids
  (testing "worker-launcher has nil ids"
    (let [worker-id nil
          topology-id "s-01"
          port 9999
          childopts "-Xloggc:/home/y/lib/storm/current/logs/gc.worker-%ID%-%TOPOLOGY-ID%-%WORKER-ID%-%WORKER-PORT%.log"
          expected-childopts '("-Xloggc:/home/y/lib/storm/current/logs/gc.worker-9999-s-01--9999.log")
          childopts-with-ids (supervisor/substitute-childopts childopts worker-id topology-id port)]
      (is (= expected-childopts childopts-with-ids)))))

(deftest test-retry-read-assignments
  (with-simulated-time-local-cluster [cluster
                                      :supervisors 0
                                      :ports-per-supervisor 2
                                      :daemon-conf {NIMBUS-REASSIGN false
                                                    NIMBUS-MONITOR-FREQ-SECS 10
                                                    TOPOLOGY-MESSAGE-TIMEOUT-SECS 30
                                                    TOPOLOGY-ACKER-EXECUTORS 0}]
    (letlocals
     (bind sup1 (add-supervisor cluster :id "sup1" :ports [1 2 3 4]))
     (bind topology1 (thrift/mk-topology
                      {"1" (thrift/mk-spout-spec (TestPlannerSpout. true) :parallelism-hint 2)}
                      {}))
     (bind topology2 (thrift/mk-topology
                      {"1" (thrift/mk-spout-spec (TestPlannerSpout. true) :parallelism-hint 2)}
                      {}))
     (bind state (:storm-cluster-state cluster))
     (bind changed (capture-changed-workers
                    (submit-mocked-assignment
                     (:nimbus cluster)
                     "topology1"
                     {TOPOLOGY-WORKERS 2}
                     topology1
                     {1 "1"
                      2 "1"}
                     {[1] ["sup1" 1]
                      [2] ["sup1" 2]
                      })
                    (submit-mocked-assignment
                     (:nimbus cluster)
                     "topology2"
                     {TOPOLOGY-WORKERS 2}
                     topology2
                     {1 "1"
                      2 "1"}
                     {[1] ["sup1" 1]
                      [2] ["sup1" 2]
                      })
                    (advance-cluster-time cluster 10)
                    ))
     (is (empty? (:launched changed)))
     (bind options (RebalanceOptions.))
     (.set_wait_secs options 0)
     (bind changed (capture-changed-workers
                    (.rebalance (:nimbus cluster) "topology2" options)
                    (advance-cluster-time cluster 10)
                    (heartbeat-workers cluster "sup1" [1 2 3 4])
                    (advance-cluster-time cluster 10)
                    ))
     (validate-launched-once (:launched changed)
                             {"sup1" [1 2]}
                             (get-storm-id (:storm-cluster-state cluster) "topology1"))
     (validate-launched-once (:launched changed)
                             {"sup1" [3 4]}
                             (get-storm-id (:storm-cluster-state cluster) "topology2"))
     )))<|MERGE_RESOLUTION|>--- conflicted
+++ resolved
@@ -265,81 +265,6 @@
                                 mock-storm-id
                                 mock-port
                                 mock-worker-id]))]
-<<<<<<< HEAD
-      ))
-  (testing "testing *.worker.childopts as strings with extra spaces"
-    (let [string-opts "-Dfoo=bar  -Xmx1024m"
-          topo-string-opts "-Dkau=aux   -Xmx2048m"
-          exp-args (exp-args-fn ["-Dfoo=bar" "-Xmx1024m"]
-                     ["-Dkau=aux" "-Xmx2048m"]
-                     mock-cp)
-          mock-supervisor {:conf {STORM-CLUSTER-MODE :distributed
-                                  WORKER-CHILDOPTS string-opts}}]
-      (stubbing [read-supervisor-storm-conf {TOPOLOGY-WORKER-CHILDOPTS
-                                             topo-string-opts}
-                 add-to-classpath mock-cp
-                 supervisor-stormdist-root nil
-                 supervisor/jlp nil
-                 launch-process nil]
-        (supervisor/launch-worker mock-supervisor
-          mock-storm-id
-          mock-port
-          mock-worker-id)
-        (verify-first-call-args-for-indices launch-process
-          [0]
-          exp-args))))
-  (testing "testing *.worker.childopts as list of strings, with spaces in values"
-    (let [list-opts '("-Dopt1='this has a space in it'" "-Xmx1024m")
-          topo-list-opts '("-Dopt2='val with spaces'" "-Xmx2048m")
-          exp-args (exp-args-fn list-opts topo-list-opts mock-cp)
-          mock-supervisor {:conf {STORM-CLUSTER-MODE :distributed
-                                  WORKER-CHILDOPTS list-opts}}]
-      (stubbing [read-supervisor-storm-conf {TOPOLOGY-WORKER-CHILDOPTS
-                                             topo-list-opts}
-                 add-to-classpath mock-cp
-                 supervisor-stormdist-root nil
-                 supervisor/jlp nil
-                 launch-process nil]
-        (supervisor/launch-worker mock-supervisor
-          mock-storm-id
-          mock-port
-          mock-worker-id)
-        (verify-first-call-args-for-indices launch-process
-          [0]
-          exp-args))))
-  (testing "testing topology.classpath is added to classpath"
-    (let [topo-cp "/any/path"
-          exp-args (exp-args-fn [] [] (add-to-classpath mock-cp [topo-cp]))
-          mock-supervisor {:conf {STORM-CLUSTER-MODE :distributed}}]
-      (stubbing [read-supervisor-storm-conf {TOPOLOGY-CLASSPATH topo-cp}
-                 supervisor-stormdist-root nil
-                 supervisor/jlp nil
-                 launch-process nil
-                 current-classpath "/base"]
-        (supervisor/launch-worker mock-supervisor
-          mock-storm-id
-          mock-port
-          mock-worker-id)
-        (verify-first-call-args-for-indices launch-process
-          [0]
-          exp-args))))
-  (testing "testing topology.environment is added to environment for worker launch"
-    (let [topo-env {"THISVAR" "somevalue" "THATVAR" "someothervalue"}
-          exp-args (exp-args-fn [] [] mock-cp)
-          mock-supervisor {:conf {STORM-CLUSTER-MODE :distributed}}]
-      (stubbing [read-supervisor-storm-conf {TOPOLOGY-ENVIRONMENT topo-env}
-                 supervisor-stormdist-root nil
-                 supervisor/jlp nil
-                 launch-process nil
-                 current-classpath "/base"]
-        (supervisor/launch-worker mock-supervisor
-          mock-storm-id
-          mock-port
-          mock-worker-id)
-        (verify-first-call-args-for-indices launch-process
-          [2]
-          (merge topo-env {"LD_LIBRARY_PATH" nil}))))))
-=======
       (testing "testing *.worker.childopts as strings with extra spaces"
         (let [string-opts "-Dfoo=bar  -Xmx1024m"
               topo-string-opts "-Dkau=aux   -Xmx2048m"
@@ -412,7 +337,6 @@
                     (verify-first-call-args-for-indices launch-process
                                                         [2]
                                                         (merge topo-env {"LD_LIBRARY_PATH" nil}))))))))
->>>>>>> 7ab4f241
 
 (deftest test-workers-go-bananas
   ;; test that multiple workers are started for a port, and test that
