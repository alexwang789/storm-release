/**
 * Licensed to the Apache Software Foundation (ASF) under one
 * or more contributor license agreements.  See the NOTICE file
 * distributed with this work for additional information
 * regarding copyright ownership.  The ASF licenses this file
 * to you under the Apache License, Version 2.0 (the
 * "License"); you may not use this file except in compliance
 * with the License.  You may obtain a copy of the License at
 *
 * http://www.apache.org/licenses/LICENSE-2.0
 *
 * Unless required by applicable law or agreed to in writing, software
 * distributed under the License is distributed on an "AS IS" BASIS,
 * WITHOUT WARRANTIES OR CONDITIONS OF ANY KIND, either express or implied.
 * See the License for the specific language governing permissions and
 * limitations under the License.
 */
package backtype.storm.utils;

import java.io.BufferedReader;
import java.io.ByteArrayInputStream;
import java.io.ByteArrayOutputStream;
import java.io.FileOutputStream;
import java.io.IOException;
import java.io.InputStream;
import java.io.InputStreamReader;
import java.io.ObjectInputStream;
import java.io.ObjectOutputStream;
import java.net.URL;
import java.net.URLDecoder;
import java.nio.ByteBuffer;
import java.nio.channels.Channels;
import java.nio.channels.WritableByteChannel;
import java.util.ArrayList;
import java.util.Enumeration;
import java.util.HashMap;
import java.util.HashSet;
import java.util.Iterator;
import java.util.List;
import java.util.Map;
import java.util.TreeMap;
import java.util.UUID;
import java.util.zip.GZIPOutputStream;
import java.util.zip.GZIPInputStream;

import backtype.storm.serialization.DefaultSerializationDelegate;
import backtype.storm.serialization.SerializationDelegate;
import org.apache.curator.framework.CuratorFramework;
import org.apache.curator.framework.CuratorFrameworkFactory;
import org.apache.curator.retry.ExponentialBackoffRetry;
import org.apache.commons.lang.StringUtils;
import org.apache.thrift.TException;
import org.apache.zookeeper.ZooDefs;
import org.apache.zookeeper.data.ACL;
import org.apache.zookeeper.data.Id;
import org.json.simple.JSONValue;
import org.slf4j.Logger;
import org.slf4j.LoggerFactory;
import org.yaml.snakeyaml.Yaml;
import org.yaml.snakeyaml.constructor.SafeConstructor;

import backtype.storm.Config;
import backtype.storm.generated.ComponentCommon;
import backtype.storm.generated.ComponentObject;
import backtype.storm.generated.StormTopology;
import backtype.storm.generated.AuthorizationException;

import clojure.lang.IFn;
import clojure.lang.RT;

public class Utils {
<<<<<<< HEAD
    public static Logger LOG = LoggerFactory.getLogger(Utils.class);    
=======
    private static final Logger LOG = LoggerFactory.getLogger(Utils.class);
>>>>>>> b19fdbb7
    public static final String DEFAULT_STREAM_ID = "default";

    private static SerializationDelegate serializationDelegate;

    static {
        Map conf = readStormConfig();
        serializationDelegate = getSerializationDelegate(conf);
    }

    public static Object newInstance(String klass) {
        try {
            Class c = Class.forName(klass);
            return c.newInstance();
        } catch (Exception e) {
            throw new RuntimeException(e);
        }
    }
 
    public static byte[] serialize(Object obj) {
        return serializationDelegate.serialize(obj);
    }

    public static Object deserialize(byte[] serialized) {
        return serializationDelegate.deserialize(serialized);
    }

    public static <T> String join(Iterable<T> coll, String sep) {
        Iterator<T> it = coll.iterator();
        String ret = "";
        while(it.hasNext()) {
            ret = ret + it.next();
            if(it.hasNext()) {
                ret = ret + sep;
            }
        }
        return ret;
    }

    public static void sleep(long millis) {
        try {
            Time.sleep(millis);
        } catch(InterruptedException e) {
            throw new RuntimeException(e);
        }
    }
    
    public static List<URL> findResources(String name) {
        try {
            Enumeration<URL> resources = Thread.currentThread().getContextClassLoader().getResources(name);
            List<URL> ret = new ArrayList<URL>();
            while(resources.hasMoreElements()) {
                ret.add(resources.nextElement());
            }
            return ret;
        } catch(IOException e) {
            throw new RuntimeException(e);
        }
    }

    public static Map findAndReadConfigFile(String name, boolean mustExist) {
        try {
            HashSet<URL> resources = new HashSet<URL>(findResources(name));
            if(resources.isEmpty()) {
                if(mustExist) throw new RuntimeException("Could not find config file on classpath " + name);
                else return new HashMap();
            }
            if(resources.size() > 1) {
                throw new RuntimeException("Found multiple " + name + " resources. You're probably bundling the Storm jars with your topology jar. "
                  + resources);
            }
            URL resource = resources.iterator().next();
            Yaml yaml = new Yaml(new SafeConstructor());
            Map ret = null;
            InputStream input = resource.openStream();
            try {
                ret = (Map) yaml.load(new InputStreamReader(input));
            } finally {
                input.close();
            }
            if(ret==null) ret = new HashMap();
            

            return new HashMap(ret);
            
        } catch (IOException e) {
            throw new RuntimeException(e);
        }
    }

    public static Map findAndReadConfigFile(String name) {
       return findAndReadConfigFile(name, true);
    }

    public static Map readDefaultConfig() {
        return findAndReadConfigFile("defaults.yaml", true);
    }
    
    public static Map readCommandLineOpts() {
        Map ret = new HashMap();
        String commandOptions = System.getProperty("storm.options");
        if(commandOptions != null) {
            String[] configs = commandOptions.split(",");
            for (String config : configs) {
                config = URLDecoder.decode(config);
                String[] options = config.split("=", 2);
                if (options.length == 2) {
                    Object val = JSONValue.parse(options[1]);
                    if (val == null) {
                        val = options[1];
                    }
                    ret.put(options[0], val);
                }
            }
        }
        return ret;
    }

    public static Map readStormConfig() {
        Map ret = readDefaultConfig();
        String confFile = System.getProperty("storm.conf.file");
        Map storm;
        if (confFile==null || confFile.equals("")) {
            storm = findAndReadConfigFile("storm.yaml", false);
        } else {
            storm = findAndReadConfigFile(confFile, true);
        }
        ret.putAll(storm);
        ret.putAll(readCommandLineOpts());
        return ret;
    }
    
    private static Object normalizeConf(Object conf) {
        if(conf==null) return new HashMap();
        if(conf instanceof Map) {
            Map confMap = new HashMap((Map) conf);
            for(Object key: confMap.keySet()) {
                Object val = confMap.get(key);
                confMap.put(key, normalizeConf(val));
            }
            return confMap;
        } else if(conf instanceof List) {
            List confList =  new ArrayList((List) conf);
            for(int i=0; i<confList.size(); i++) {
                Object val = confList.get(i);
                confList.set(i, normalizeConf(val));
            }
            return confList;
        } else if (conf instanceof Integer) {
            return ((Integer) conf).longValue();
        } else if(conf instanceof Float) {
            return ((Float) conf).doubleValue();
        } else {
            return conf;
        }
    }
    
    public static boolean isValidConf(Map<String, Object> stormConf) {
        return normalizeConf(stormConf).equals(normalizeConf((Map) JSONValue.parse(JSONValue.toJSONString(stormConf))));
    }

    public static Object getSetComponentObject(ComponentObject obj) {
        if(obj.getSetField()==ComponentObject._Fields.SERIALIZED_JAVA) {
            return Utils.deserialize(obj.get_serialized_java());
        } else if(obj.getSetField()==ComponentObject._Fields.JAVA_OBJECT) {
            return obj.get_java_object();
        } else {
            return obj.get_shell();
        }
    }

    public static <S, T> T get(Map<S, T> m, S key, T def) {
        T ret = m.get(key);
        if(ret==null) {
            ret = def;
        }
        return ret;
    }
    
    public static List<Object> tuple(Object... values) {
        List<Object> ret = new ArrayList<Object>();
        for(Object v: values) {
            ret.add(v);
        }
        return ret;
    }

    public static void downloadFromMaster(Map conf, String file, String localFile) throws AuthorizationException, IOException, TException {
        NimbusClient client = NimbusClient.getConfiguredClient(conf);
        String id = client.getClient().beginFileDownload(file);
        WritableByteChannel out = Channels.newChannel(new FileOutputStream(localFile));
        while(true) {
            ByteBuffer chunk = client.getClient().downloadChunk(id);
            int written = out.write(chunk);
            if(written==0) break;
        }
        out.close();
    }
    
    public static IFn loadClojureFn(String namespace, String name) {
        try {
          clojure.lang.Compiler.eval(RT.readString("(require '" + namespace + ")"));
        } catch (Exception e) {
          //if playing from the repl and defining functions, file won't exist
        }
        return (IFn) RT.var(namespace, name).deref();        
    }
    
    public static boolean isSystemId(String id) {
        return id.startsWith("__");
    }
        
    public static <K, V> Map<V, K> reverseMap(Map<K, V> map) {
        Map<V, K> ret = new HashMap<V, K>();
        for(K key: map.keySet()) {
            ret.put(map.get(key), key);
        }
        return ret;
    }
    
    public static ComponentCommon getComponentCommon(StormTopology topology, String id) {
        if(topology.get_spouts().containsKey(id)) {
            return topology.get_spouts().get(id).get_common();
        }
        if(topology.get_bolts().containsKey(id)) {
            return topology.get_bolts().get(id).get_common();
        }
        if(topology.get_state_spouts().containsKey(id)) {
            return topology.get_state_spouts().get(id).get_common();
        }
        throw new IllegalArgumentException("Could not find component with id " + id);
    }
    
    public static Integer getInt(Object o) {
      Integer result = getInt(o, null);
      if (null == result) {
        throw new IllegalArgumentException("Don't know how to convert null to int");
      }
      return result;
    }
    
    public static Integer getInt(Object o, Integer defaultValue) {
      if (null == o) {
        return defaultValue;
      }

      if (o instanceof Integer ||
          o instanceof Short ||
          o instanceof Byte) {
          return ((Number) o).intValue();
      } else if (o instanceof Long) {
          final long l = (Long) o;
          if (l <= Integer.MAX_VALUE && l >= Integer.MIN_VALUE) {
              return (int) l;
          }
      } else if (o instanceof String) {
          return Integer.parseInt((String) o);
      }

      throw new IllegalArgumentException("Don't know how to convert " + o + " to int");
    }

    public static boolean getBoolean(Object o, boolean defaultValue) {
      if (null == o) {
        return defaultValue;
      }
      
      if(o instanceof Boolean) {
          return (Boolean) o;
      } else {
          throw new IllegalArgumentException("Don't know how to convert " + o + " + to boolean");
      }
    }
    
    public static long secureRandomLong() {
        return UUID.randomUUID().getLeastSignificantBits();
    }
    
    public static class BoundedExponentialBackoffRetry extends ExponentialBackoffRetry {

        protected final int maxRetryInterval;

        public BoundedExponentialBackoffRetry(int baseSleepTimeMs, 
                int maxRetries, int maxSleepTimeMs) {
            super(baseSleepTimeMs, maxRetries);
            this.maxRetryInterval = maxSleepTimeMs;
        }

        public int getMaxRetryInterval() {
            return this.maxRetryInterval;
        }

        @Override
        public int getSleepTimeMs(int count, long elapsedMs)
        {
            return Math.min(maxRetryInterval,
                    super.getSleepTimeMs(count, elapsedMs));
        }

    }

    public static CuratorFramework newCurator(Map conf, List<String> servers, Object port, String root, ZookeeperAuthInfo auth) {
        List<String> serverPorts = new ArrayList<String>();
        for(String zkServer: (List<String>) servers) {
            serverPorts.add(zkServer + ":" + Utils.getInt(port));
        }
        String zkStr = StringUtils.join(serverPorts, ",") + root;
        CuratorFrameworkFactory.Builder builder = CuratorFrameworkFactory.builder();

        setupBuilder(builder, zkStr, conf, auth);
        
        return builder.build();
    }

    protected static void setupBuilder(CuratorFrameworkFactory.Builder builder, String zkStr, Map conf, ZookeeperAuthInfo auth)
    {
        builder.connectString(zkStr)
            .connectionTimeoutMs(Utils.getInt(conf.get(Config.STORM_ZOOKEEPER_CONNECTION_TIMEOUT)))
            .sessionTimeoutMs(Utils.getInt(conf.get(Config.STORM_ZOOKEEPER_SESSION_TIMEOUT)))
            .retryPolicy(new BoundedExponentialBackoffRetry(
                            Utils.getInt(conf.get(Config.STORM_ZOOKEEPER_RETRY_INTERVAL)),
                            Utils.getInt(conf.get(Config.STORM_ZOOKEEPER_RETRY_TIMES)),
                            Utils.getInt(conf.get(Config.STORM_ZOOKEEPER_RETRY_INTERVAL_CEILING))));
        if(auth!=null && auth.scheme!=null && auth.payload!=null) {
            builder = builder.authorization(auth.scheme, auth.payload);
        }
    }

    public static CuratorFramework newCurator(Map conf, List<String> servers, Object port, ZookeeperAuthInfo auth) {
        return newCurator(conf, servers, port, "", auth);
    }

    public static CuratorFramework newCuratorStarted(Map conf, List<String> servers, Object port, String root, ZookeeperAuthInfo auth) {
        CuratorFramework ret = newCurator(conf, servers, port, root, auth);
        ret.start();
        return ret;
    }

    public static CuratorFramework newCuratorStarted(Map conf, List<String> servers, Object port, ZookeeperAuthInfo auth) {
        CuratorFramework ret = newCurator(conf, servers, port, auth);
        ret.start();
        return ret;
    }    
    
    /**
     *
(defn integer-divided [sum num-pieces]
  (let [base (int (/ sum num-pieces))
        num-inc (mod sum num-pieces)
        num-bases (- num-pieces num-inc)]
    (if (= num-inc 0)
      {base num-bases}
      {base num-bases (inc base) num-inc}
      )))
     * @param sum
     * @param numPieces
     * @return 
     */
    
    public static TreeMap<Integer, Integer> integerDivided(int sum, int numPieces) {
        int base = sum / numPieces;
        int numInc = sum % numPieces;
        int numBases = numPieces - numInc;
        TreeMap<Integer, Integer> ret = new TreeMap<Integer, Integer>();
        ret.put(base, numBases);
        if(numInc!=0) {
            ret.put(base+1, numInc);
        }
        return ret;
    }

    public static byte[] toByteArray(ByteBuffer buffer) {
        byte[] ret = new byte[buffer.remaining()];
        buffer.get(ret, 0, ret.length);
        return ret;
    }

    public static void readAndLogStream(String prefix, InputStream in) {
        try {
            BufferedReader r = new BufferedReader(new InputStreamReader(in));
            String line = null;
            while ((line = r.readLine())!= null) {
                LOG.info("{}:{}", prefix, line);
            }
        } catch (IOException e) {
            LOG.warn("Error whiel trying to log stream", e);
        }
    }

    public static boolean exceptionCauseIsInstanceOf(Class klass, Throwable throwable) {
        Throwable t = throwable;
        while(t != null) {
            if(klass.isInstance(t)) {
                return true;
            }
            t = t.getCause();
        }
        return false;
    }

    /**
     * Is the cluster configured to interact with ZooKeeper in a secure way?
     * This only works when called from within Nimbus or a Supervisor process.
     * @param conf the storm configuration, not the topology configuration
     * @return true if it is configured else false.
     */
    public static boolean isZkAuthenticationConfiguredStormServer(Map conf) {
        return null != System.getProperty("java.security.auth.login.config")
            || (conf != null
                && conf.get(Config.STORM_ZOOKEEPER_AUTH_SCHEME) != null
                && ! ((String)conf.get(Config.STORM_ZOOKEEPER_AUTH_SCHEME)).isEmpty());
    }

    /**
     * Is the topology configured to have ZooKeeper authentication.
     * @param conf the topology configuration
     * @return true if ZK is configured else false
     */
    public static boolean isZkAuthenticationConfiguredTopology(Map conf) {
        return (conf != null
                && conf.get(Config.STORM_ZOOKEEPER_TOPOLOGY_AUTH_SCHEME) != null
                && ! ((String)conf.get(Config.STORM_ZOOKEEPER_TOPOLOGY_AUTH_SCHEME)).isEmpty());
    }

    public static List<ACL> getWorkerACL(Map conf) {
        //This is a work around to an issue with ZK where a sasl super user is not super unless there is an open SASL ACL so we are trying to give the correct perms
        if (!isZkAuthenticationConfiguredTopology(conf)) {
            return null;
        }
        String stormZKUser = (String)conf.get(Config.STORM_ZOOKEEPER_SUPERACL);
        if (stormZKUser == null) {
           throw new IllegalArgumentException("Authentication is enabled but "+Config.STORM_ZOOKEEPER_SUPERACL+" is not set");
        }
        String[] split = stormZKUser.split(":",2);
        if (split.length != 2) {
          throw new IllegalArgumentException(Config.STORM_ZOOKEEPER_SUPERACL+" does not appear to be in the form scheme:acl, i.e. sasl:storm-user");
        }
        ArrayList<ACL> ret = new ArrayList<ACL>(ZooDefs.Ids.CREATOR_ALL_ACL);
        ret.add(new ACL(ZooDefs.Perms.ALL, new Id(split[0], split[1])));
        return ret;
    }

   public static String threadDump() {
       final StringBuilder dump = new StringBuilder();
       final java.lang.management.ThreadMXBean threadMXBean =  java.lang.management.ManagementFactory.getThreadMXBean();
       final java.lang.management.ThreadInfo[] threadInfos = threadMXBean.getThreadInfo(threadMXBean.getAllThreadIds(), 100);
       for (java.lang.management.ThreadInfo threadInfo : threadInfos) {
           dump.append('"');
           dump.append(threadInfo.getThreadName());
           dump.append("\" ");
           final Thread.State state = threadInfo.getThreadState();
           dump.append("\n   java.lang.Thread.State: ");
           dump.append(state);
           final StackTraceElement[] stackTraceElements = threadInfo.getStackTrace();
           for (final StackTraceElement stackTraceElement : stackTraceElements) {
               dump.append("\n        at ");
               dump.append(stackTraceElement);
           }
           dump.append("\n\n");
       }
       return dump.toString();
   }
<<<<<<< HEAD
=======

    // Assumes caller is synchronizing
    private static SerializationDelegate getSerializationDelegate(Map stormConf) {
        String delegateClassName = (String)stormConf.get(Config.STORM_META_SERIALIZATION_DELEGATE);
        SerializationDelegate delegate;
        try {
            Class delegateClass = Class.forName(delegateClassName);
            delegate = (SerializationDelegate) delegateClass.newInstance();
        } catch (ClassNotFoundException e) {
            LOG.error("Failed to construct serialization delegate, falling back to default", e);
            delegate = new DefaultSerializationDelegate();
        } catch (InstantiationException e) {
            LOG.error("Failed to construct serialization delegate, falling back to default", e);
            delegate = new DefaultSerializationDelegate();
        } catch (IllegalAccessException e) {
            LOG.error("Failed to construct serialization delegate, falling back to default", e);
            delegate = new DefaultSerializationDelegate();
        }
        delegate.prepare(stormConf);
        return delegate;
    }
>>>>>>> b19fdbb7
}<|MERGE_RESOLUTION|>--- conflicted
+++ resolved
@@ -69,11 +69,7 @@
 import clojure.lang.RT;
 
 public class Utils {
-<<<<<<< HEAD
-    public static Logger LOG = LoggerFactory.getLogger(Utils.class);    
-=======
     private static final Logger LOG = LoggerFactory.getLogger(Utils.class);
->>>>>>> b19fdbb7
     public static final String DEFAULT_STREAM_ID = "default";
 
     private static SerializationDelegate serializationDelegate;
@@ -535,8 +531,6 @@
        }
        return dump.toString();
    }
-<<<<<<< HEAD
-=======
 
     // Assumes caller is synchronizing
     private static SerializationDelegate getSerializationDelegate(Map stormConf) {
@@ -558,5 +552,4 @@
         delegate.prepare(stormConf);
         return delegate;
     }
->>>>>>> b19fdbb7
 }