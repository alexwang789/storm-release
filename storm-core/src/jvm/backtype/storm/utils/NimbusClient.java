--- conflicted
+++ resolved
@@ -22,13 +22,8 @@
 import backtype.storm.generated.ClusterSummary;
 import backtype.storm.generated.Nimbus;
 import backtype.storm.generated.NimbusSummary;
-import backtype.storm.nimbus.ILeaderElector;
-import backtype.storm.nimbus.NimbusInfo;
 import backtype.storm.security.auth.ThriftClient;
 import backtype.storm.security.auth.ThriftConnectionType;
-import clojure.lang.IFn;
-import clojure.lang.PersistentArrayMap;
-import com.google.common.base.Splitter;
 import com.google.common.collect.Lists;
 import org.apache.thrift.transport.TTransportException;
 import org.slf4j.Logger;
@@ -55,17 +50,16 @@
             asUser = (String) conf.get(Config.STORM_DO_AS_USER);
         }
 
-        List<String> seeds = (List<String>) conf.get(Config.NIMBUS_SEEDS);
-<<<<<<< HEAD
-        if(seeds == null  || seeds.isEmpty()) {
-            LOG.warn("config {} has no value. Failing over to deprecated config {}. ", Config.NIMBUS_SEEDS, Config.NIMBUS_HOST);
+        List<String> seeds = null;
+        if(conf.containsKey(Config.NIMBUS_HOST)) {
+            LOG.warn("Using deprecated config {} for backward compatibility. Please update your storm.yaml so it only has config {}",
+                    Config.NIMBUS_HOST, Config.NIMBUS_SEEDS);
             seeds = Lists.newArrayList(conf.get(Config.NIMBUS_HOST) + ":" + conf.get(Config.NIMBUS_THRIFT_PORT));
+        } else {
+            seeds = (List<String>) conf.get(Config.NIMBUS_SEEDS);
         }
 
-        for(String seed : seeds) {
-=======
         for (String seed : seeds) {
->>>>>>> 765e4c2f
             String[] split = seed.split(":");
             String host = split[0];
             int port = Integer.parseInt(split[1]);
