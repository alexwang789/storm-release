package backtype.storm;

import backtype.storm.ConfigValidation;
import backtype.storm.serialization.IKryoDecorator;
import backtype.storm.serialization.IKryoFactory;
import com.esotericsoftware.kryo.Serializer;
import java.util.ArrayList;
import java.util.HashMap;
import java.util.List;
import java.util.Map;

/**
 * Topology configs are specified as a plain old map. This class provides a 
 * convenient way to create a topology config map by providing setter methods for 
 * all the configs that can be set. It also makes it easier to do things like add 
 * serializations.
 * 
 * <p>This class also provides constants for all the configurations possible on
 * a Storm cluster and Storm topology. Each constant is paired with a schema
 * that defines the validity criterion of the corresponding field. Default
 * values for these configs can be found in defaults.yaml.</p>
 *
 * <p>Note that you may put other configurations in any of the configs. Storm
 * will ignore anything it doesn't recognize, but your topologies are free to make
 * use of them by reading them in the prepare method of Bolts or the open method of 
 * Spouts.</p>
 */
public class Config extends HashMap<String, Object> {
    /**
     * The transporter for communication among Storm tasks
     */
    public static final String STORM_MESSAGING_TRANSPORT = "storm.messaging.transport";
    public static final Object STORM_MESSAGING_TRANSPORT_SCHEMA = String.class;

    /**
     * Netty based messaging: The buffer size for send/recv buffer
     */
    public static final String STORM_MESSAGING_NETTY_BUFFER_SIZE = "storm.messaging.netty.buffer_size"; 
    public static final Object STORM_MESSAGING_NETTY_BUFFER_SIZE_SCHEMA = Number.class;

    /**
     * Netty based messaging: The max # of retries that a peer will perform when a remote is not accessible
     */
    public static final String STORM_MESSAGING_NETTY_MAX_RETRIES = "storm.messaging.netty.max_retries"; 
    public static final Object STORM_MESSAGING_NETTY_MAX_RETRIES_SCHEMA = Number.class;

    /**
     * Netty based messaging: The min # of milliseconds that a peer will wait. 
     */
    public static final String STORM_MESSAGING_NETTY_MIN_SLEEP_MS = "storm.messaging.netty.min_wait_ms"; 
    public static final Object STORM_MESSAGING_NETTY_MIN_SLEEP_MS_SCHEMA = Number.class;

    /**
     * Netty based messaging: The max # of milliseconds that a peer will wait. 
     */
    public static final String STORM_MESSAGING_NETTY_MAX_SLEEP_MS = "storm.messaging.netty.max_wait_ms"; 
    public static final Object STORM_MESSAGING_NETTY_MAX_SLEEP_MS_SCHEMA = Number.class;

    /**
     * A list of hosts of ZooKeeper servers used to manage the cluster.
     */
    public static final String STORM_ZOOKEEPER_SERVERS = "storm.zookeeper.servers";
    public static final Object STORM_ZOOKEEPER_SERVERS_SCHEMA = ConfigValidation.StringsValidator;

    /**
     * The port Storm will use to connect to each of the ZooKeeper servers.
     */
    public static final String STORM_ZOOKEEPER_PORT = "storm.zookeeper.port";
    public static final Object STORM_ZOOKEEPER_PORT_SCHEMA = Number.class;

    /**
     * A directory on the local filesystem used by Storm for any local
     * filesystem usage it needs. The directory must exist and the Storm daemons must
     * have permission to read/write from this location.
     */
    public static final String STORM_LOCAL_DIR = "storm.local.dir";
    public static final Object STORM_LOCAL_DIR_SCHEMA = String.class;

    /**
     * A global task scheduler used to assign topologies's tasks to supervisors' wokers.
     * 
     * If this is not set, a default system scheduler will be used.
     */
    public static final String STORM_SCHEDULER = "storm.scheduler";
    public static final Object STORM_SCHEDULER_SCHEMA = String.class;

    /**
     * The mode this Storm cluster is running in. Either "distributed" or "local".
     */
    public static final String STORM_CLUSTER_MODE = "storm.cluster.mode";
    public static final Object STORM_CLUSTER_MODE_SCHEMA = String.class;

    /**
     * The hostname the supervisors/workers should report to nimbus. If unset, Storm will 
     * get the hostname to report by calling <code>InetAddress.getLocalHost().getCanonicalHostName()</code>.
     * 
     * You should set this config when you dont have a DNS which supervisors/workers
     * can utilize to find each other based on hostname got from calls to
     * <code>InetAddress.getLocalHost().getCanonicalHostName()</code>.
     */
    public static final String STORM_LOCAL_HOSTNAME = "storm.local.hostname";
    public static final Object STORM_LOCAL_HOSTNAME_SCHEMA = String.class;

    /**
     * The transport plug-in for Thrift client/server communication
     */
    public static final String STORM_THRIFT_TRANSPORT_PLUGIN = "storm.thrift.transport";
    public static final Object STORM_THRIFT_TRANSPORT_PLUGIN_SCHEMA = String.class;

    /**
     * The serializer class for ListDelegate (tuple payload). 
     * The default serializer will be ListDelegateSerializer
     */
    public static final String TOPOLOGY_TUPLE_SERIALIZER = "topology.tuple.serializer";
    public static final Object TOPOLOGY_TUPLE_SERIALIZER_SCHEMA = String.class;

    /**
     * Whether or not to use ZeroMQ for messaging in local mode. If this is set 
     * to false, then Storm will use a pure-Java messaging system. The purpose 
     * of this flag is to make it easy to run Storm in local mode by eliminating 
     * the need for native dependencies, which can be difficult to install.
     *
     * Defaults to false.
     */
    public static final String STORM_LOCAL_MODE_ZMQ = "storm.local.mode.zmq";
    public static final Object STORM_LOCAL_MODE_ZMQ_SCHEMA = Boolean.class;

    /**
     * The root location at which Storm stores data in ZooKeeper.
     */
    public static final String STORM_ZOOKEEPER_ROOT = "storm.zookeeper.root";
    public static final Object STORM_ZOOKEEPER_ROOT_SCHEMA = String.class;

    /**
     * The session timeout for clients to ZooKeeper.
     */
    public static final String STORM_ZOOKEEPER_SESSION_TIMEOUT = "storm.zookeeper.session.timeout";
    public static final Object STORM_ZOOKEEPER_SESSION_TIMEOUT_SCHEMA = Number.class;

    /**
     * The connection timeout for clients to ZooKeeper.
     */
    public static final String STORM_ZOOKEEPER_CONNECTION_TIMEOUT = "storm.zookeeper.connection.timeout";
    public static final Object STORM_ZOOKEEPER_CONNECTION_TIMEOUT_SCHEMA = Number.class;

    /**
     * The number of times to retry a Zookeeper operation.
     */
    public static final String STORM_ZOOKEEPER_RETRY_TIMES="storm.zookeeper.retry.times";
    public static final Object STORM_ZOOKEEPER_RETRY_TIMES_SCHEMA = Number.class;

    /**
     * The interval between retries of a Zookeeper operation.
     */
    public static final String STORM_ZOOKEEPER_RETRY_INTERVAL="storm.zookeeper.retry.interval";
    public static final Object STORM_ZOOKEEPER_RETRY_INTERVAL_SCHEMA = Number.class;

    /**
     * The ceiling of the interval between retries of a Zookeeper operation.
     */
    public static final String STORM_ZOOKEEPER_RETRY_INTERVAL_CEILING="storm.zookeeper.retry.intervalceiling.millis";
    public static final Object STORM_ZOOKEEPER_RETRY_INTERVAL_CEILING_SCHEMA = Number.class;

    /**
     * The Zookeeper authentication scheme to use, e.g. "digest". Defaults to no authentication.
     */
    public static final String STORM_ZOOKEEPER_AUTH_SCHEME="storm.zookeeper.auth.scheme";
    public static final Object STORM_ZOOKEEPER_AUTH_SCHEME_SCHEMA = String.class;

    /**
     * A string representing the payload for Zookeeper authentication. It gets serialized using UTF-8 encoding during authentication.
     */
    public static final String STORM_ZOOKEEPER_AUTH_PAYLOAD="storm.zookeeper.auth.payload";
    public static final Object STORM_ZOOKEEPER_AUTH_PAYLOAD_SCHEMA = String.class;

    /**
     * The id assigned to a running topology. The id is the storm name with a unique nonce appended.
     */
    public static final String STORM_ID = "storm.id";
    public static final Object STORM_ID_SCHEMA = String.class;

    /**
     * The host that the master server is running on.
     */
    public static final String NIMBUS_HOST = "nimbus.host";
    public static final Object NIMBUS_HOST_SCHEMA = String.class;

    /**
     * Which port the Thrift interface of Nimbus should run on. Clients should
     * connect to this port to upload jars and submit topologies.
     */
    public static final String NIMBUS_THRIFT_PORT = "nimbus.thrift.port";
    public static final Object NIMBUS_THRIFT_PORT_SCHEMA = Number.class;


    /**
     * This parameter is used by the storm-deploy project to configure the
     * jvm options for the nimbus daemon.
     */
    public static final String NIMBUS_CHILDOPTS = "nimbus.childopts";
    public static final Object NIMBUS_CHILDOPTS_SCHEMA = String.class;


    /**
     * How long without heartbeating a task can go before nimbus will consider the
     * task dead and reassign it to another location.
     */
    public static final String NIMBUS_TASK_TIMEOUT_SECS = "nimbus.task.timeout.secs";
    public static final Object NIMBUS_TASK_TIMEOUT_SECS_SCHEMA = Number.class;


    /**
     * How often nimbus should wake up to check heartbeats and do reassignments. Note
     * that if a machine ever goes down Nimbus will immediately wake up and take action.
     * This parameter is for checking for failures when there's no explicit event like that
     * occuring.
     */
    public static final String NIMBUS_MONITOR_FREQ_SECS = "nimbus.monitor.freq.secs";
    public static final Object NIMBUS_MONITOR_FREQ_SECS_SCHEMA = Number.class;

    /**
     * How often nimbus should wake the cleanup thread to clean the inbox.
     * @see NIMBUS_INBOX_JAR_EXPIRATION_SECS
     */
    public static final String NIMBUS_CLEANUP_INBOX_FREQ_SECS = "nimbus.cleanup.inbox.freq.secs";
    public static final Object NIMBUS_CLEANUP_INBOX_FREQ_SECS_SCHEMA = Number.class;

    /**
     * The length of time a jar file lives in the inbox before being deleted by the cleanup thread.
     *
     * Probably keep this value greater than or equal to NIMBUS_CLEANUP_INBOX_JAR_EXPIRATION_SECS.
     * Note that the time it takes to delete an inbox jar file is going to be somewhat more than
     * NIMBUS_CLEANUP_INBOX_JAR_EXPIRATION_SECS (depending on how often NIMBUS_CLEANUP_FREQ_SECS
     * is set to).
     * @see NIMBUS_CLEANUP_FREQ_SECS
     */
    public static final String NIMBUS_INBOX_JAR_EXPIRATION_SECS = "nimbus.inbox.jar.expiration.secs";
    public static final Object NIMBUS_INBOX_JAR_EXPIRATION_SECS_SCHEMA = Number.class;

    /**
     * How long before a supervisor can go without heartbeating before nimbus considers it dead
     * and stops assigning new work to it.
     */
    public static final String NIMBUS_SUPERVISOR_TIMEOUT_SECS = "nimbus.supervisor.timeout.secs";
    public static final Object NIMBUS_SUPERVISOR_TIMEOUT_SECS_SCHEMA = Number.class;

    /**
     * A special timeout used when a task is initially launched. During launch, this is the timeout
     * used until the first heartbeat, overriding nimbus.task.timeout.secs.
     *
     * <p>A separate timeout exists for launch because there can be quite a bit of overhead
     * to launching new JVM's and configuring them.</p>
     */
    public static final String NIMBUS_TASK_LAUNCH_SECS = "nimbus.task.launch.secs";
    public static final Object NIMBUS_TASK_LAUNCH_SECS_SCHEMA = Number.class;

    /**
     * Whether or not nimbus should reassign tasks if it detects that a task goes down. 
     * Defaults to true, and it's not recommended to change this value.
     */
    public static final String NIMBUS_REASSIGN = "nimbus.reassign";
    public static final Object NIMBUS_REASSIGN_SCHEMA = Boolean.class;

    /**
     * During upload/download with the master, how long an upload or download connection is idle
     * before nimbus considers it dead and drops the connection.
     */
    public static final String NIMBUS_FILE_COPY_EXPIRATION_SECS = "nimbus.file.copy.expiration.secs";
    public static final Object NIMBUS_FILE_COPY_EXPIRATION_SECS_SCHEMA = Number.class;

    /**
     * A custom class that implements ITopologyValidator that is run whenever a
     * topology is submitted. Can be used to provide business-specific logic for
     * whether topologies are allowed to run or not.
     */
    public static final String NIMBUS_TOPOLOGY_VALIDATOR = "nimbus.topology.validator";
    public static final Object NIMBUS_TOPOLOGY_VALIDATOR_SCHEMA = String.class;

    /**
     * Class name for authorization plugin for Nimbus
     */
    public static final String NIMBUS_AUTHORIZER = "nimbus.authorizer";
    public static final Object NIMBUS_AUTHORIZER_SCHEMA = String.class;

    /**
     * Storm UI binds to this port.
     */
    public static final String UI_PORT = "ui.port";
    public static final Object UI_PORT_SCHEMA = Number.class;

    /**
     * HTTP UI port for log viewer
     */
    public static final String LOGVIEWER_PORT = "logviewer.port";


    /**
     * Childopts for Storm UI Java process.
     */
    public static final String UI_CHILDOPTS = "ui.childopts";
    public static final Object UI_CHILDOPTS_SCHEMA = String.class;

    /**
     * List of DRPC servers so that the DRPCSpout knows who to talk to.
     */
    public static final String DRPC_SERVERS = "drpc.servers";
    public static final Object DRPC_SERVERS_SCHEMA = ConfigValidation.StringsValidator;

    /**
     * This port is used by Storm DRPC for receiving DPRC requests from clients.
     */
    public static final String DRPC_PORT = "drpc.port";
    public static final Object DRPC_PORT_SCHEMA = Number.class;

    /**
     * DRPC thrift server worker threads 
     */
    public static final String DRPC_WORKER_THREADS = "drpc.worker.threads";
    public static final Object DRPC_WORKER_THREADS_SCHEMA = Number.class;

    /**
     * DRPC thrift server queue size 
     */
    public static final String DRPC_QUEUE_SIZE = "drpc.queue.size";
    public static final Object DRPC_QUEUE_SIZE_SCHEMA = Number.class;

    /**
     * This port on Storm DRPC is used by DRPC topologies to receive function invocations and send results back. 
     */
    public static final String DRPC_INVOCATIONS_PORT = "drpc.invocations.port";
    public static final Object DRPC_INVOCATIONS_PORT_SCHEMA = Number.class;

    /**
     * The timeout on DRPC requests within the DRPC server. Defaults to 10 minutes. Note that requests can also
     * timeout based on the socket timeout on the DRPC client, and separately based on the topology message
     * timeout for the topology implementing the DRPC function.
     */
    public static final String DRPC_REQUEST_TIMEOUT_SECS  = "drpc.request.timeout.secs";
<<<<<<< HEAD
    public static final Object DRPC_REQUEST_TIMEOUT_SECS_SCHEMA = Number.class;

=======

    /**
     * Childopts for Storm DRPC Java process.
     */
    public static final String DRPC_CHILDOPTS = "drpc.childopts";
  
    
>>>>>>> a29958cd
    /**
     * the metadata configed on the supervisor
     */
    public static final String SUPERVISOR_SCHEDULER_META = "supervisor.scheduler.meta";
    public static final Object SUPERVISOR_SCHEDULER_META_SCHEMA = Map.class;
    /**
     * A list of ports that can run workers on this supervisor. Each worker uses one port, and
     * the supervisor will only run one worker per port. Use this configuration to tune
     * how many workers run on each machine.
     */
    public static final String SUPERVISOR_SLOTS_PORTS = "supervisor.slots.ports";
    public static final Object SUPERVISOR_SLOTS_PORTS_SCHEMA = ConfigValidation.NumbersValidator;


    /**
     * This parameter is used by the storm-deploy project to configure the
     * jvm options for the supervisor daemon.
     */
    public static final String SUPERVISOR_CHILDOPTS = "supervisor.childopts";
    public static final Object SUPERVISOR_CHILDOPTS_SCHEMA = String.class;


    /**
     * How long a worker can go without heartbeating before the supervisor tries to
     * restart the worker process.
     */
    public static final String SUPERVISOR_WORKER_TIMEOUT_SECS = "supervisor.worker.timeout.secs";
    public static final Object SUPERVISOR_WORKER_TIMEOUT_SECS_SCHEMA = Number.class;


    /**
     * How long a worker can go without heartbeating during the initial launch before
     * the supervisor tries to restart the worker process. This value override
     * supervisor.worker.timeout.secs during launch because there is additional
     * overhead to starting and configuring the JVM on launch.
     */
    public static final String SUPERVISOR_WORKER_START_TIMEOUT_SECS = "supervisor.worker.start.timeout.secs";
    public static final Object SUPERVISOR_WORKER_START_TIMEOUT_SECS_SCHEMA = Number.class;


    /**
     * Whether or not the supervisor should launch workers assigned to it. Defaults
     * to true -- and you should probably never change this value. This configuration
     * is used in the Storm unit tests.
     */
    public static final String SUPERVISOR_ENABLE = "supervisor.enable";
    public static final Object SUPERVISOR_ENABLE_SCHEMA = Boolean.class;


    /**
     * how often the supervisor sends a heartbeat to the master.
     */
    public static final String SUPERVISOR_HEARTBEAT_FREQUENCY_SECS = "supervisor.heartbeat.frequency.secs";
    public static final Object SUPERVISOR_HEARTBEAT_FREQUENCY_SECS_SCHEMA = Number.class;


    /**
     * How often the supervisor checks the worker heartbeats to see if any of them
     * need to be restarted.
     */
    public static final String SUPERVISOR_MONITOR_FREQUENCY_SECS = "supervisor.monitor.frequency.secs";
    public static final Object SUPERVISOR_MONITOR_FREQUENCY_SECS_SCHEMA = Number.class;

    /**
     * The jvm opts provided to workers launched by this supervisor. All "%ID%" substrings are replaced
     * with an identifier for this worker.
     */
    public static final String WORKER_CHILDOPTS = "worker.childopts";
    public static final Object WORKER_CHILDOPTS_SCHEMA = String.class;


    /**
     * How often this worker should heartbeat to the supervisor.
     */
    public static final String WORKER_HEARTBEAT_FREQUENCY_SECS = "worker.heartbeat.frequency.secs";
    public static final Object WORKER_HEARTBEAT_FREQUENCY_SECS_SCHEMA = Number.class;

    /**
     * How often a task should heartbeat its status to the master.
     */
    public static final String TASK_HEARTBEAT_FREQUENCY_SECS = "task.heartbeat.frequency.secs";
    public static final Object TASK_HEARTBEAT_FREQUENCY_SECS_SCHEMA = Number.class;


    /**
     * How often a task should sync its connections with other tasks (if a task is
     * reassigned, the other tasks sending messages to it need to refresh their connections).
     * In general though, when a reassignment happens other tasks will be notified
     * almost immediately. This configuration is here just in case that notification doesn't
     * come through.
     */
    public static final String TASK_REFRESH_POLL_SECS = "task.refresh.poll.secs";
    public static final Object TASK_REFRESH_POLL_SECS_SCHEMA = Number.class;



    /**
     * True if Storm should timeout messages or not. Defaults to true. This is meant to be used
     * in unit tests to prevent tuples from being accidentally timed out during the test.
     */
    public static final String TOPOLOGY_ENABLE_MESSAGE_TIMEOUTS = "topology.enable.message.timeouts";
    public static final Object TOPOLOGY_ENABLE_MESSAGE_TIMEOUTS_SCHEMA = Boolean.class;

    /**
     * When set to true, Storm will log every message that's emitted.
     */
    public static final String TOPOLOGY_DEBUG = "topology.debug";
    public static final Object TOPOLOGY_DEBUG_SCHEMA = Boolean.class;


    /**
     * Whether or not the master should optimize topologies by running multiple
     * tasks in a single thread where appropriate.
     */
    public static final String TOPOLOGY_OPTIMIZE = "topology.optimize";
    public static final Object TOPOLOGY_OPTIMIZE_SCHEMA = Boolean.class;

    /**
     * How many processes should be spawned around the cluster to execute this
     * topology. Each process will execute some number of tasks as threads within
     * them. This parameter should be used in conjunction with the parallelism hints
     * on each component in the topology to tune the performance of a topology.
     */
    public static final String TOPOLOGY_WORKERS = "topology.workers";
    public static final Object TOPOLOGY_WORKERS_SCHEMA = Number.class;

    /**
     * How many instances to create for a spout/bolt. A task runs on a thread with zero or more
     * other tasks for the same spout/bolt. The number of tasks for a spout/bolt is always
     * the same throughout the lifetime of a topology, but the number of executors (threads) for 
     * a spout/bolt can change over time. This allows a topology to scale to more or less resources 
     * without redeploying the topology or violating the constraints of Storm (such as a fields grouping
     * guaranteeing that the same value goes to the same task).
     */
    public static final String TOPOLOGY_TASKS = "topology.tasks";
    public static final Object TOPOLOGY_TASKS_SCHEMA = Number.class;

    /**
     * How many executors to spawn for ackers.
     *
     * <p>If this is set to 0, then Storm will immediately ack tuples as soon
     * as they come off the spout, effectively disabling reliability.</p>
     */
    public static final String TOPOLOGY_ACKER_EXECUTORS = "topology.acker.executors";
    public static final Object TOPOLOGY_ACKER_EXECUTORS_SCHEMA = Number.class;


    /**
     * The maximum amount of time given to the topology to fully process a message
     * emitted by a spout. If the message is not acked within this time frame, Storm
     * will fail the message on the spout. Some spouts implementations will then replay
     * the message at a later time.
     */
    public static final String TOPOLOGY_MESSAGE_TIMEOUT_SECS = "topology.message.timeout.secs";
    public static final Object TOPOLOGY_MESSAGE_TIMEOUT_SECS_SCHEMA = Number.class;

    /**
     * A list of serialization registrations for Kryo ( http://code.google.com/p/kryo/ ),
     * the underlying serialization framework for Storm. A serialization can either
     * be the name of a class (in which case Kryo will automatically create a serializer for the class
     * that saves all the object's fields), or an implementation of com.esotericsoftware.kryo.Serializer.
     *
     * See Kryo's documentation for more information about writing custom serializers.
     */
    public static final String TOPOLOGY_KRYO_REGISTER = "topology.kryo.register";
    public static final Object TOPOLOGY_KRYO_REGISTER_SCHEMA = ConfigValidation.StringsValidator;

    /**
     * A list of classes that customize storm's kryo instance during start-up.
     * Each listed class name must implement IKryoDecorator. During start-up the 
     * listed class is instantiated with 0 arguments, then its 'decorate' method 
     * is called with storm's kryo instance as the only argument.
     */
    public static final String TOPOLOGY_KRYO_DECORATORS = "topology.kryo.decorators";
    public static final Object TOPOLOGY_KRYO_DECORATORS_SCHEMA = ConfigValidation.StringsValidator;

    /**
     * Class that specifies how to create a Kryo instance for serialization. Storm will then apply
     * topology.kryo.register and topology.kryo.decorators on top of this. The default implementation
     * implements topology.fall.back.on.java.serialization and turns references off.
     */
    public static final String TOPOLOGY_KRYO_FACTORY = "topology.kryo.factory";
    public static final Object TOPOLOGY_KRYO_FACTORY_SCHEMA = String.class;


    /**
     * Whether or not Storm should skip the loading of kryo registrations for which it
     * does not know the class or have the serializer implementation. Otherwise, the task will
     * fail to load and will throw an error at runtime. The use case of this is if you want to
     * declare your serializations on the storm.yaml files on the cluster rather than every single
     * time you submit a topology. Different applications may use different serializations and so
     * a single application may not have the code for the other serializers used by other apps.
     * By setting this config to true, Storm will ignore that it doesn't have those other serializations
     * rather than throw an error.
     */
    public static final String TOPOLOGY_SKIP_MISSING_KRYO_REGISTRATIONS= "topology.skip.missing.kryo.registrations";
    public static final Object TOPOLOGY_SKIP_MISSING_KRYO_REGISTRATIONS_SCHEMA = Boolean.class;

    /*
     * A list of classes implementing IMetricsConsumer (See storm.yaml.example for exact config format).
     * Each listed class will be routed all the metrics data generated by the storm metrics API. 
     * Each listed class maps 1:1 to a system bolt named __metrics_ClassName#N, and it's parallelism is configurable.
     */
    public static final String TOPOLOGY_METRICS_CONSUMER_REGISTER = "topology.metrics.consumer.register";
    public static final Object TOPOLOGY_METRICS_CONSUMER_REGISTER_SCHEMA = ConfigValidation.StringsValidator;


    /**
     * The maximum parallelism allowed for a component in this topology. This configuration is
     * typically used in testing to limit the number of threads spawned in local mode.
     */
    public static final String TOPOLOGY_MAX_TASK_PARALLELISM="topology.max.task.parallelism";
    public static final Object TOPOLOGY_MAX_TASK_PARALLELISM_SCHEMA = Number.class;


    /**
     * The maximum number of tuples that can be pending on a spout task at any given time. 
     * This config applies to individual tasks, not to spouts or topologies as a whole. 
     * 
     * A pending tuple is one that has been emitted from a spout but has not been acked or failed yet.
     * Note that this config parameter has no effect for unreliable spouts that don't tag 
     * their tuples with a message id.
     */
    public static final String TOPOLOGY_MAX_SPOUT_PENDING="topology.max.spout.pending"; 
    public static final Object TOPOLOGY_MAX_SPOUT_PENDING_SCHEMA = Number.class;

    /**
     * A class that implements a strategy for what to do when a spout needs to wait. Waiting is
     * triggered in one of two conditions:
     * 
     * 1. nextTuple emits no tuples
     * 2. The spout has hit maxSpoutPending and can't emit any more tuples
     */
    public static final String TOPOLOGY_SPOUT_WAIT_STRATEGY="topology.spout.wait.strategy"; 
    public static final Object TOPOLOGY_SPOUT_WAIT_STRATEGY_SCHEMA = String.class;

    /**
     * The amount of milliseconds the SleepEmptyEmitStrategy should sleep for.
     */
    public static final String TOPOLOGY_SLEEP_SPOUT_WAIT_STRATEGY_TIME_MS="topology.sleep.spout.wait.strategy.time.ms";
    public static final Object TOPOLOGY_SLEEP_SPOUT_WAIT_STRATEGY_TIME_MS_SCHEMA = Number.class;

    /**
     * The maximum amount of time a component gives a source of state to synchronize before it requests
     * synchronization again.
     */
    public static final String TOPOLOGY_STATE_SYNCHRONIZATION_TIMEOUT_SECS="topology.state.synchronization.timeout.secs";
    public static final Object TOPOLOGY_STATE_SYNCHRONIZATION_TIMEOUT_SECS_SCHEMA = Number.class;

    /**
     * The percentage of tuples to sample to produce stats for a task.
     */
    public static final String TOPOLOGY_STATS_SAMPLE_RATE="topology.stats.sample.rate";
    public static final Object TOPOLOGY_STATS_SAMPLE_RATE_SCHEMA = Number.class;

    /**
     * The time period that builtin metrics data in bucketed into. 
     */
    public static final String TOPOLOGY_BUILTIN_METRICS_BUCKET_SIZE_SECS="topology.builtin.metrics.bucket.size.secs";
    public static final Object TOPOLOGY_BUILTIN_METRICS_BUCKET_SIZE_SECS_SCHEMA = Number.class;

    /**
     * Whether or not to use Java serialization in a topology.
     */
    public static final String TOPOLOGY_FALL_BACK_ON_JAVA_SERIALIZATION="topology.fall.back.on.java.serialization";
    public static final Object TOPOLOGY_FALL_BACK_ON_JAVA_SERIALIZATION_SCHEMA = Boolean.class;

    /**
     * Topology-specific options for the worker child process. This is used in addition to WORKER_CHILDOPTS.
     */
    public static final String TOPOLOGY_WORKER_CHILDOPTS="topology.worker.childopts";
    public static final Object TOPOLOGY_WORKER_CHILDOPTS_SCHEMA = String.class;

    /**
     * This config is available for TransactionalSpouts, and contains the id ( a String) for
     * the transactional topology. This id is used to store the state of the transactional
     * topology in Zookeeper.
     */
    public static final String TOPOLOGY_TRANSACTIONAL_ID="topology.transactional.id";
    public static final Object TOPOLOGY_TRANSACTIONAL_ID_SCHEMA = String.class;

    /**
     * A list of task hooks that are automatically added to every spout and bolt in the topology. An example
     * of when you'd do this is to add a hook that integrates with your internal 
     * monitoring system. These hooks are instantiated using the zero-arg constructor.
     */
    public static final String TOPOLOGY_AUTO_TASK_HOOKS="topology.auto.task.hooks";
    public static final Object TOPOLOGY_AUTO_TASK_HOOKS_SCHEMA = ConfigValidation.StringsValidator;


    /**
     * The size of the Disruptor receive queue for each executor. Must be a power of 2.
     */
    public static final String TOPOLOGY_EXECUTOR_RECEIVE_BUFFER_SIZE="topology.executor.receive.buffer.size";
    public static final Object TOPOLOGY_EXECUTOR_RECEIVE_BUFFER_SIZE_SCHEMA = ConfigValidation.PowerOf2Validator;

    /**
     * The maximum number of messages to batch from the thread receiving off the network to the 
     * executor queues. Must be a power of 2.
     */
    public static final String TOPOLOGY_RECEIVER_BUFFER_SIZE="topology.receiver.buffer.size";
    public static final Object TOPOLOGY_RECEIVER_BUFFER_SIZE_SCHEMA = ConfigValidation.PowerOf2Validator;

    /**
     * The size of the Disruptor send queue for each executor. Must be a power of 2.
     */
    public static final String TOPOLOGY_EXECUTOR_SEND_BUFFER_SIZE="topology.executor.send.buffer.size";
    public static final Object TOPOLOGY_EXECUTOR_SEND_BUFFER_SIZE_SCHEMA = ConfigValidation.PowerOf2Validator;

    /**
     * The size of the Disruptor transfer queue for each worker.
     */
    public static final String TOPOLOGY_TRANSFER_BUFFER_SIZE="topology.transfer.buffer.size";
    public static final Object TOPOLOGY_TRANSFER_BUFFER_SIZE_SCHEMA = Number.class;

   /**
    * How often a tick tuple from the "__system" component and "__tick" stream should be sent
    * to tasks. Meant to be used as a component-specific configuration.
    */
    public static final String TOPOLOGY_TICK_TUPLE_FREQ_SECS="topology.tick.tuple.freq.secs";
    public static final Object TOPOLOGY_TICK_TUPLE_FREQ_SECS_SCHEMA = Number.class;


   /**
    * Configure the wait strategy used for internal queuing. Can be used to tradeoff latency
    * vs. throughput
    */
    public static final String TOPOLOGY_DISRUPTOR_WAIT_STRATEGY="topology.disruptor.wait.strategy";
    public static final Object TOPOLOGY_DISRUPTOR_WAIT_STRATEGY_SCHEMA = String.class;

   /**
    * The size of the shared thread pool for worker tasks to make use of. The thread pool can be accessed 
    * via the TopologyContext.
    */
    public static final String TOPOLOGY_WORKER_SHARED_THREAD_POOL_SIZE="topology.worker.shared.thread.pool.size";
    public static final Object TOPOLOGY_WORKER_SHARED_THREAD_POOL_SIZE_SCHEMA = Number.class;

    /**
     * The interval in seconds to use for determining whether to throttle error reported to Zookeeper. For example, 
     * an interval of 10 seconds with topology.max.error.report.per.interval set to 5 will only allow 5 errors to be
     * reported to Zookeeper per task for every 10 second interval of time.
     */
    public static final String TOPOLOGY_ERROR_THROTTLE_INTERVAL_SECS="topology.error.throttle.interval.secs";
    public static final Object TOPOLOGY_ERROR_THROTTLE_INTERVAL_SECS_SCHEMA = Number.class;

    /**
     * See doc for TOPOLOGY_ERROR_THROTTLE_INTERVAL_SECS
     */
    public static final String TOPOLOGY_MAX_ERROR_REPORT_PER_INTERVAL="topology.max.error.report.per.interval";
    public static final Object TOPOLOGY_MAX_ERROR_REPORT_PER_INTERVAL_SCHEMA = Number.class;


    /**
     * How often a batch can be emitted in a Trident topology.
     */
    public static final String TOPOLOGY_TRIDENT_BATCH_EMIT_INTERVAL_MILLIS="topology.trident.batch.emit.interval.millis";
    public static final Object TOPOLOGY_TRIDENT_BATCH_EMIT_INTERVAL_MILLIS_SCHEMA = Number.class;

    /**
     * Name of the topology. This config is automatically set by Storm when the topology is submitted.
     */
    public static final String TOPOLOGY_NAME="topology.name";
    public static final Object TOPOLOGY_NAME_SCHEMA = String.class;

    /**
     * The root directory in ZooKeeper for metadata about TransactionalSpouts.
     */
    public static final String TRANSACTIONAL_ZOOKEEPER_ROOT="transactional.zookeeper.root";
    public static final Object TRANSACTIONAL_ZOOKEEPER_ROOT_SCHEMA = String.class;

    /**
     * The list of zookeeper servers in which to keep the transactional state. If null (which is default),
     * will use storm.zookeeper.servers
     */
    public static final String TRANSACTIONAL_ZOOKEEPER_SERVERS="transactional.zookeeper.servers";
    public static final Object TRANSACTIONAL_ZOOKEEPER_SERVERS_SCHEMA = ConfigValidation.StringsValidator;

    /**
     * The port to use to connect to the transactional zookeeper servers. If null (which is default),
     * will use storm.zookeeper.port
     */
    public static final String TRANSACTIONAL_ZOOKEEPER_PORT="transactional.zookeeper.port";
    public static final Object TRANSACTIONAL_ZOOKEEPER_PORT_SCHEMA = Number.class;

    /**
     * The number of threads that should be used by the zeromq context in each worker process.
     */
    public static final String ZMQ_THREADS = "zmq.threads";
    public static final Object ZMQ_THREADS_SCHEMA = Number.class;

    /**
     * How long a connection should retry sending messages to a target host when
     * the connection is closed. This is an advanced configuration and can almost
     * certainly be ignored.
     */
    public static final String ZMQ_LINGER_MILLIS = "zmq.linger.millis";
    public static final Object ZMQ_LINGER_MILLIS_SCHEMA = Number.class;

    /**
     * The high water for the ZeroMQ push sockets used for networking. Use this config to prevent buffer explosion
     * on the networking layer.
     */
    public static final String ZMQ_HWM = "zmq.hwm";
    public static final Object ZMQ_HWM_SCHEMA = Number.class;

    /**
     * This value is passed to spawned JVMs (e.g., Nimbus, Supervisor, and Workers)
     * for the java.library.path value. java.library.path tells the JVM where 
     * to look for native libraries. It is necessary to set this config correctly since
     * Storm uses the ZeroMQ and JZMQ native libs. 
     */
    public static final String JAVA_LIBRARY_PATH = "java.library.path";
    public static final Object JAVA_LIBRARY_PATH_SCHEMA = String.class;

    /**
     * The path to use as the zookeeper dir when running a zookeeper server via
     * "storm dev-zookeeper". This zookeeper instance is only intended for development;
     * it is not a production grade zookeeper setup.
     */
    public static final String DEV_ZOOKEEPER_PATH = "dev.zookeeper.path";
    public static final Object DEV_ZOOKEEPER_PATH_SCHEMA = String.class;

    /**
     * A map from topology name to the number of machines that should be dedicated for that topology. Set storm.scheduler
     * to backtype.storm.scheduler.IsolationScheduler to make use of the isolation scheduler.
     */
    public static final String ISOLATION_SCHEDULER_MACHINES = "isolation.scheduler.machines";
    public static final Object ISOLATION_SCHEDULER_MACHINES_SCHEMA = Number.class;

    public static void setDebug(Map conf, boolean isOn) {
        conf.put(Config.TOPOLOGY_DEBUG, isOn);
    } 

    public void setDebug(boolean isOn) {
        setDebug(this, isOn);
    }
    
    @Deprecated
    public void setOptimize(boolean isOn) {
        put(Config.TOPOLOGY_OPTIMIZE, isOn);
    } 
    
    public static void setNumWorkers(Map conf, int workers) {
        conf.put(Config.TOPOLOGY_WORKERS, workers);
    }

    public void setNumWorkers(int workers) {
        setNumWorkers(this, workers);
    }

    public static void setNumAckers(Map conf, int numExecutors) {
        conf.put(Config.TOPOLOGY_ACKER_EXECUTORS, numExecutors);
    }

    public void setNumAckers(int numExecutors) {
        setNumAckers(this, numExecutors);
    }
    
    public static void setMessageTimeoutSecs(Map conf, int secs) {
        conf.put(Config.TOPOLOGY_MESSAGE_TIMEOUT_SECS, secs);
    }

    public void setMessageTimeoutSecs(int secs) {
        setMessageTimeoutSecs(this, secs);
    }
    
    public static void registerSerialization(Map conf, Class klass) {
        getRegisteredSerializations(conf).add(klass.getName());
    }

    public void registerSerialization(Class klass) {
        registerSerialization(this, klass);
    }
    
    public static void registerSerialization(Map conf, Class klass, Class<? extends Serializer> serializerClass) {
        Map<String, String> register = new HashMap<String, String>();
        register.put(klass.getName(), serializerClass.getName());
        getRegisteredSerializations(conf).add(register);        
    }

    public void registerSerialization(Class klass, Class<? extends Serializer> serializerClass) {
        registerSerialization(this, klass, serializerClass);
    }
    
    public void registerMetricsConsumer(Class klass, Object argument, long parallelismHint) {
        HashMap m = new HashMap();
        m.put("class", klass.getCanonicalName());
        m.put("parallelism.hint", parallelismHint);
        m.put("argument", argument);

        List l = (List)this.get(TOPOLOGY_METRICS_CONSUMER_REGISTER);
        if(l == null) { l = new ArrayList(); }
        l.add(m);
        this.put(TOPOLOGY_METRICS_CONSUMER_REGISTER, l);
    }

    public void registerMetricsConsumer(Class klass, long parallelismHint) {
        registerMetricsConsumer(klass, null, parallelismHint);
    }

    public void registerMetricsConsumer(Class klass) {
        registerMetricsConsumer(klass, null, 1L);
    }

    public static void registerDecorator(Map conf, Class<? extends IKryoDecorator> klass) {
        getRegisteredDecorators(conf).add(klass.getName());
    }

    public void registerDecorator(Class<? extends IKryoDecorator> klass) {
        registerDecorator(this, klass);
    }
    
    public static void setKryoFactory(Map conf, Class<? extends IKryoFactory> klass) {
        conf.put(Config.TOPOLOGY_KRYO_FACTORY, klass.getName());
    }

    public void setKryoFactory(Class<? extends IKryoFactory> klass) {
        setKryoFactory(this, klass);
    }

    public static void setSkipMissingKryoRegistrations(Map conf, boolean skip) {
        conf.put(Config.TOPOLOGY_SKIP_MISSING_KRYO_REGISTRATIONS, skip);
    }

    public void setSkipMissingKryoRegistrations(boolean skip) {
       setSkipMissingKryoRegistrations(this, skip);
    }
    
    public static void setMaxTaskParallelism(Map conf, int max) {
        conf.put(Config.TOPOLOGY_MAX_TASK_PARALLELISM, max);
    }

    public void setMaxTaskParallelism(int max) {
        setMaxTaskParallelism(this, max);
    }
    
    public static void setMaxSpoutPending(Map conf, int max) {
        conf.put(Config.TOPOLOGY_MAX_SPOUT_PENDING, max);
    }

    public void setMaxSpoutPending(int max) {
        setMaxSpoutPending(this, max);
    }
    
    public static void setStatsSampleRate(Map conf, double rate) {
        conf.put(Config.TOPOLOGY_STATS_SAMPLE_RATE, rate);
    }    

    public void setStatsSampleRate(double rate) {
        setStatsSampleRate(this, rate);
    }    

    public static void setFallBackOnJavaSerialization(Map conf, boolean fallback) {
        conf.put(Config.TOPOLOGY_FALL_BACK_ON_JAVA_SERIALIZATION, fallback);
    }    

    public void setFallBackOnJavaSerialization(boolean fallback) {
        setFallBackOnJavaSerialization(this, fallback);
    }    
    
    private static List getRegisteredSerializations(Map conf) {
        List ret;
        if(!conf.containsKey(Config.TOPOLOGY_KRYO_REGISTER)) {
            ret = new ArrayList();
        } else {
            ret = new ArrayList((List) conf.get(Config.TOPOLOGY_KRYO_REGISTER));
        }
        conf.put(Config.TOPOLOGY_KRYO_REGISTER, ret);
        return ret;
    }
    
    private static List getRegisteredDecorators(Map conf) {
        List ret;
        if(!conf.containsKey(Config.TOPOLOGY_KRYO_DECORATORS)) {
            ret = new ArrayList();
        } else {
            ret = new ArrayList((List) conf.get(Config.TOPOLOGY_KRYO_DECORATORS));            
        }
        conf.put(Config.TOPOLOGY_KRYO_DECORATORS, ret);
        return ret;
    }
}<|MERGE_RESOLUTION|>--- conflicted
+++ resolved
@@ -292,7 +292,13 @@
      * HTTP UI port for log viewer
      */
     public static final String LOGVIEWER_PORT = "logviewer.port";
-
+    public static final Object LOGVIEWER_PORT_SCHEMA = Number.class;
+
+    /**
+     * Childopts for log viewer java process.
+     */
+    public static final String LOGVIEWER_CHILDOPTS = "logviewer.childopts";
+    public static final Object LOGVIEWER_CHILDOPTS_SCHEMA = String.class;
 
     /**
      * Childopts for Storm UI Java process.
@@ -336,18 +342,14 @@
      * timeout for the topology implementing the DRPC function.
      */
     public static final String DRPC_REQUEST_TIMEOUT_SECS  = "drpc.request.timeout.secs";
-<<<<<<< HEAD
     public static final Object DRPC_REQUEST_TIMEOUT_SECS_SCHEMA = Number.class;
 
-=======
-
     /**
      * Childopts for Storm DRPC Java process.
      */
     public static final String DRPC_CHILDOPTS = "drpc.childopts";
-  
-    
->>>>>>> a29958cd
+    public static final Object DRPC_CHILDOPTS_SCHEMA = String.class;
+
     /**
      * the metadata configed on the supervisor
      */
