--- conflicted
+++ resolved
@@ -109,8 +109,6 @@
     public static final String STORM_MESSAGING_NETTY_AUTHENTICATION = "storm.messaging.netty.authentication";
     public static final Object STORM_MESSAGING_NETTY_AUTHENTICATION_SCHEMA = Boolean.class;
 
-<<<<<<< HEAD
-=======
     /**
      * The delegate for serializing metadata, should be used for serialized objects stored in zookeeper and on disk.
      * This is NOT used for compressing serialized tuples sent between topologies.
@@ -118,7 +116,6 @@
     public static final String STORM_META_SERIALIZATION_DELEGATE = "storm.meta.serialization.delegate";
     public static final Object STORM_META_SERIALIZATION_DELEGATE_SCHEMA = String.class;
     
->>>>>>> b19fdbb7
     /**
      * A list of hosts of ZooKeeper servers used to manage the cluster.
      */
@@ -769,18 +766,12 @@
     public static final Object SUPERVISOR_WORKER_LAUNCHER_SCHEMA = String.class;
 
     /**
-<<<<<<< HEAD
-     * The jvm opts provided to workers launched by this supervisor. All "%ID%" substrings are replaced
-     * with an identifier for this worker. Also, "%WORKER-ID%", "%STORM-ID%" and "%WORKER-PORT%" are
-     * replaced with appropriate runtime values for this worker.
-=======
      * The jvm opts provided to workers launched by this supervisor. All "%ID%", "%WORKER-ID%", "%TOPOLOGY-ID%"
      * and "%WORKER-PORT%" substrings are replaced with:
      * %ID%          -> port (for backward compatibility),
      * %WORKER-ID%   -> worker-id, 
      * %TOPOLOGY-ID%    -> topology-id,
      * %WORKER-PORT% -> port.
->>>>>>> b19fdbb7
      */
     public static final String WORKER_CHILDOPTS = "worker.childopts";
     public static final Object WORKER_CHILDOPTS_SCHEMA = ConfigValidation.StringOrStringListValidator;
@@ -1313,13 +1304,8 @@
     public void registerSerialization(Class klass, Class<? extends Serializer> serializerClass) {
         registerSerialization(this, klass, serializerClass);
     }
-<<<<<<< HEAD
-
-    public void registerMetricsConsumer(Class klass, Object argument, long parallelismHint) {
-=======
     
     public static void registerMetricsConsumer(Map conf, Class klass, Object argument, long parallelismHint) {
->>>>>>> b19fdbb7
         HashMap m = new HashMap();
         m.put("class", klass.getCanonicalName());
         m.put("parallelism.hint", parallelismHint);
