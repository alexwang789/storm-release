/**
 * Licensed to the Apache Software Foundation (ASF) under one
 * or more contributor license agreements.  See the NOTICE file
 * distributed with this work for additional information
 * regarding copyright ownership.  The ASF licenses this file
 * to you under the Apache License, Version 2.0 (the
 * "License"); you may not use this file except in compliance
 * with the License.  You may obtain a copy of the License at
 *
 * http://www.apache.org/licenses/LICENSE-2.0
 *
 * Unless required by applicable law or agreed to in writing, software
 * distributed under the License is distributed on an "AS IS" BASIS,
 * WITHOUT WARRANTIES OR CONDITIONS OF ANY KIND, either express or implied.
 * See the License for the specific language governing permissions and
 * limitations under the License.
 */
package org.apache.storm.utils;

import clojure.lang.Keyword;
import com.google.common.annotations.VisibleForTesting;

import org.apache.commons.compress.archivers.tar.TarArchiveEntry;
import org.apache.commons.compress.archivers.tar.TarArchiveInputStream;
import org.apache.commons.exec.CommandLine;
import org.apache.commons.exec.DefaultExecutor;
import org.apache.commons.exec.ExecuteException;
import org.apache.commons.io.FileUtils;
import org.apache.commons.io.IOUtils;
import org.apache.commons.io.input.ClassLoaderObjectInputStream;
import org.apache.commons.lang.StringUtils;
import org.apache.curator.ensemble.exhibitor.DefaultExhibitorRestClient;
import org.apache.curator.ensemble.exhibitor.ExhibitorEnsembleProvider;
import org.apache.curator.ensemble.exhibitor.Exhibitors;
import org.apache.curator.framework.CuratorFramework;
import org.apache.curator.framework.CuratorFrameworkFactory;
import org.apache.storm.Config;
import org.apache.storm.blobstore.BlobStore;
import org.apache.storm.blobstore.BlobStoreAclHandler;
import org.apache.storm.blobstore.ClientBlobStore;
import org.apache.storm.blobstore.InputStreamWithMeta;
import org.apache.storm.blobstore.LocalFsBlobStore;
import org.apache.storm.daemon.JarTransformer;
import org.apache.storm.generated.AccessControl;
import org.apache.storm.generated.AccessControlType;
import org.apache.storm.generated.AuthorizationException;
import org.apache.storm.generated.ClusterSummary;
import org.apache.storm.generated.ComponentCommon;
import org.apache.storm.generated.ComponentObject;
import org.apache.storm.generated.GlobalStreamId;
import org.apache.storm.generated.KeyNotFoundException;
import org.apache.storm.generated.Nimbus;
import org.apache.storm.generated.ReadableBlobMeta;
import org.apache.storm.generated.SettableBlobMeta;
import org.apache.storm.generated.StormTopology;
import org.apache.storm.generated.TopologyInfo;
import org.apache.storm.generated.TopologySummary;
import org.apache.storm.localizer.Localizer;
import org.apache.storm.nimbus.NimbusInfo;
import org.apache.storm.serialization.DefaultSerializationDelegate;
import org.apache.storm.serialization.SerializationDelegate;
import org.apache.thrift.TBase;
import org.apache.thrift.TDeserializer;
import org.apache.thrift.TException;
import org.apache.thrift.TSerializer;
import org.apache.zookeeper.ZooDefs;
import org.apache.zookeeper.data.ACL;
import org.apache.zookeeper.data.Id;
import org.json.simple.JSONValue;
import org.json.simple.parser.ParseException;
import org.slf4j.Logger;
import org.slf4j.LoggerFactory;
import org.yaml.snakeyaml.Yaml;
import org.yaml.snakeyaml.constructor.SafeConstructor;

import java.io.BufferedInputStream;
import java.io.BufferedOutputStream;
import java.io.BufferedReader;
import java.io.BufferedWriter;
import java.io.ByteArrayInputStream;
import java.io.ByteArrayOutputStream;
import java.io.File;
import java.io.FileInputStream;
import java.io.FileNotFoundException;
import java.io.FileOutputStream;
import java.io.FileReader;
import java.io.FileWriter;
import java.io.IOException;
import java.io.InputStream;
import java.io.InputStreamReader;
import java.io.ObjectInputStream;
import java.io.ObjectOutputStream;
import java.io.OutputStream;
import java.io.OutputStreamWriter;
import java.io.PrintStream;
import java.io.RandomAccessFile;
import java.io.Serializable;
import java.lang.management.ManagementFactory;
import java.net.InetAddress;
import java.net.URL;
import java.net.URLDecoder;
import java.net.UnknownHostException;
import java.net.ServerSocket;
import java.nio.ByteBuffer;
import java.nio.file.FileSystems;
import java.nio.file.Files;
import java.nio.file.Path;
import java.nio.file.Paths;
import java.nio.file.attribute.PosixFilePermission;
import java.util.ArrayList;
import java.util.Arrays;
import java.util.Collection;
import java.util.Collections;
import java.util.Enumeration;
import java.util.HashMap;
import java.util.HashSet;
import java.util.Iterator;
import java.util.LinkedList;
import java.util.List;
import java.util.Map;
import java.util.Map.Entry;
import java.util.Set;
import java.util.TreeMap;
import java.util.UUID;
import java.util.concurrent.Callable;
import java.util.jar.JarEntry;
import java.util.jar.JarFile;
import java.util.regex.Matcher;
import java.util.regex.Pattern;
import java.util.zip.GZIPInputStream;
import java.util.zip.GZIPOutputStream;
import java.util.zip.ZipEntry;
import java.util.zip.ZipFile;

import org.apache.storm.generated.InvalidTopologyException;

import clojure.lang.RT;

public class Utils {
    // A singleton instance allows us to mock delegated static methods in our
    // tests by subclassing.
    private static Utils _instance = new Utils();

    /**
     * Provide an instance of this class for delegates to use.  To mock out
     * delegated methods, provide an instance of a subclass that overrides the
     * implementation of the delegated method.
     * @param u a Utils instance
     * @return the previously set instance
     */
    public static Utils setInstance(Utils u) {
        Utils oldInstance = _instance;
        _instance = u;
        return oldInstance;
    }

    public static final Logger LOG = LoggerFactory.getLogger(Utils.class);
    public static final String DEFAULT_STREAM_ID = "default";
    public static final String DEFAULT_BLOB_VERSION_SUFFIX = ".version";
    public static final String CURRENT_BLOB_SUFFIX_ID = "current";
    public static final String DEFAULT_CURRENT_BLOB_SUFFIX = "." + CURRENT_BLOB_SUFFIX_ID;
    private static ThreadLocal<TSerializer> threadSer = new ThreadLocal<TSerializer>();
    private static ThreadLocal<TDeserializer> threadDes = new ThreadLocal<TDeserializer>();

    private static SerializationDelegate serializationDelegate;
    private static ClassLoader cl = null;
    private static Map<String, Object> localConf;

    public static final boolean IS_ON_WINDOWS = "Windows_NT".equals(System.getenv("OS"));
    public static final String FILE_PATH_SEPARATOR = System.getProperty("file.separator");
    public static final String CLASS_PATH_SEPARATOR = System.getProperty("path.separator");

    public static final int SIGKILL = 9;
    public static final int SIGTERM = 15;

    static {
        localConf = readStormConfig();
        serializationDelegate = getSerializationDelegate(localConf);
    }

    @SuppressWarnings("unchecked")
    public static <T> T newInstance(String klass) {
        try {
            return newInstance((Class<T>)Class.forName(klass));
        } catch (Exception e) {
            throw new RuntimeException(e);
        }
    }

    public static <T> T newInstance(Class<T> klass) {
        return _instance.newInstanceImpl(klass);
    }

    // Non-static impl methods exist for mocking purposes.
    public <T> T newInstanceImpl(Class<T> klass) {
        try {
            return klass.newInstance();
        } catch (Exception e) {
            throw new RuntimeException(e);
        }
    }

    public static JarTransformer jarTransformer(String klass) {
        JarTransformer ret = null;
        if (klass != null) {
            ret = (JarTransformer)newInstance(klass);
        }
        return ret;
    }

    public static byte[] serialize(Object obj) {
        return serializationDelegate.serialize(obj);
    }

    public static <T> T deserialize(byte[] serialized, Class<T> clazz) {
        return serializationDelegate.deserialize(serialized, clazz);
    }

    public static <T> T thriftDeserialize(Class<T> c, byte[] b, int offset, int length) {
        try {
            T ret = c.newInstance();
            TDeserializer des = getDes();
            des.deserialize((TBase) ret, b, offset, length);
            return ret;
        } catch (Exception e) {
            throw new RuntimeException(e);
        }
    }

    public static byte[] javaSerialize(Object obj) {
        try {
            ByteArrayOutputStream bos = new ByteArrayOutputStream();
            ObjectOutputStream oos = new ObjectOutputStream(bos);
            oos.writeObject(obj);
            oos.close();
            return bos.toByteArray();
        } catch (IOException e) {
            throw new RuntimeException(e);
        }
    }

    public static <T> T javaDeserialize(byte[] serialized, Class<T> clazz) {
        try {
            ByteArrayInputStream bis = new ByteArrayInputStream(serialized);
            ObjectInputStream ois = null;
            if (null == cl) {
                ois = new ObjectInputStream(bis);
            } else {
                // Use custom class loader set in testing environment
                ois = new ClassLoaderObjectInputStream(cl, bis);
            }
            Object ret = ois.readObject();
            ois.close();
            return (T)ret;
        } catch (IOException ioe) {
            throw new RuntimeException(ioe);
        } catch (ClassNotFoundException e) {
            throw new RuntimeException(e);
        }
    }

    public static byte[] gzip(byte[] data) {
        try {
            ByteArrayOutputStream bos = new ByteArrayOutputStream();
            GZIPOutputStream out = new GZIPOutputStream(bos);
            out.write(data);
            out.close();
            return bos.toByteArray();
        } catch (IOException e) {
            throw new RuntimeException(e);
        }
    }

    public static byte[] gunzip(byte[] data) {
        try {
            ByteArrayOutputStream bos = new ByteArrayOutputStream();
            ByteArrayInputStream bis = new ByteArrayInputStream(data);
            GZIPInputStream in = new GZIPInputStream(bis);
            byte[] buffer = new byte[1024];
            int len = 0;
            while ((len = in.read(buffer)) >= 0) {
                bos.write(buffer, 0, len);
            }
            in.close();
            bos.close();
            return bos.toByteArray();
        } catch (IOException e) {
            throw new RuntimeException(e);
        }
    }

    public static byte[] toCompressedJsonConf(Map<String, Object> stormConf) {
        try {
            ByteArrayOutputStream bos = new ByteArrayOutputStream();
            OutputStreamWriter out = new OutputStreamWriter(new GZIPOutputStream(bos));
            JSONValue.writeJSONString(stormConf, out);
            out.close();
            return bos.toByteArray();
        } catch (IOException e) {
            throw new RuntimeException(e);
        }
    }

    public static Map<String, Object> fromCompressedJsonConf(byte[] serialized) {
        try {
            ByteArrayInputStream bis = new ByteArrayInputStream(serialized);
            InputStreamReader in = new InputStreamReader(new GZIPInputStream(bis));
            Object ret = JSONValue.parseWithException(in);
            in.close();
            return (Map<String,Object>)ret;
        } catch (IOException | ParseException e) {
            throw new RuntimeException(e);
        }
    }

    public static <T> String join(Iterable<T> coll, String sep) {
        Iterator<T> it = coll.iterator();
        StringBuilder ret = new StringBuilder();
        while(it.hasNext()) {
            ret.append(it.next());
            if(it.hasNext()) {
                ret.append(sep);
            }
        }
        return ret.toString();
    }


    public static long bitXorVals(List<Long> coll) {
        long result = 0;
        for (Long val : coll) {
            result ^= val;
        }
        return result;
    }

    public static void sleep(long millis) {
        try {
            Time.sleep(millis);
        } catch(InterruptedException e) {
            Thread.currentThread().interrupt();
            throw new RuntimeException(e);
        }
    }

    public static List<URL> findResources(String name) {
        try {
            Enumeration<URL> resources = Thread.currentThread().getContextClassLoader().getResources(name);
            List<URL> ret = new ArrayList<URL>();
            while (resources.hasMoreElements()) {
                ret.add(resources.nextElement());
            }
            return ret;
        } catch(IOException e) {
            throw new RuntimeException(e);
        }
    }

    public static Map<String, Object> findAndReadConfigFile(String name, boolean mustExist) {
        InputStream in = null;
        boolean confFileEmpty = false;
        try {
            in = getConfigFileInputStream(name);
            if (null != in) {
                Yaml yaml = new Yaml(new SafeConstructor());
                @SuppressWarnings("unchecked")
                Map<String, Object> ret = (Map<String, Object>) yaml.load(new InputStreamReader(in));
                if (null != ret) {
                    return new HashMap<>(ret);
                } else {
                    confFileEmpty = true;
                }
            }

            if (mustExist) {
                if(confFileEmpty)
                    throw new RuntimeException("Config file " + name + " doesn't have any valid storm configs");
                else
                    throw new RuntimeException("Could not find config file on classpath " + name);
            } else {
                return new HashMap<>();
            }
        } catch (IOException e) {
            throw new RuntimeException(e);
        } finally {
            if (null != in) {
                try {
                    in.close();
                } catch (IOException e) {
                    throw new RuntimeException(e);
                }
            }
        }
    }

    private static InputStream getConfigFileInputStream(String configFilePath)
            throws IOException {
        if (null == configFilePath) {
            throw new IOException(
                    "Could not find config file, name not specified");
        }

        HashSet<URL> resources = new HashSet<URL>(findResources(configFilePath));
        if (resources.isEmpty()) {
            File configFile = new File(configFilePath);
            if (configFile.exists()) {
                return new FileInputStream(configFile);
            }
        } else if (resources.size() > 1) {
            throw new IOException(
                    "Found multiple " + configFilePath
                            + " resources. You're probably bundling the Storm jars with your topology jar. "
                            + resources);
        } else {
            LOG.debug("Using "+configFilePath+" from resources");
            URL resource = resources.iterator().next();
            return resource.openStream();
        }
        return null;
    }


    public static Map<String, Object> findAndReadConfigFile(String name) {
        return findAndReadConfigFile(name, true);
    }

    public static Map<String, Object> readDefaultConfig() {
        return findAndReadConfigFile("defaults.yaml", true);
    }

    public static Map<String, Object> readCommandLineOpts() {
        Map<String, Object> ret = new HashMap<>();
        String commandOptions = System.getProperty("storm.options");
        if (commandOptions != null) {
            /*
             Below regex uses negative lookahead to not split in the middle of json objects '{}'
             or json arrays '[]'. This is needed to parse valid json object/arrays passed as options
             via 'storm.cmd' in windows. This is not an issue while using 'storm.py' since it url-encodes
             the options and the below regex just does a split on the commas that separates each option.

             Note:- This regex handles only valid json strings and could produce invalid results
             if the options contain un-encoded invalid json or strings with unmatched '[, ], { or }'. We can
             replace below code with split(",") once 'storm.cmd' is fixed to send url-encoded options.
              */
            String[] configs = commandOptions.split(",(?![^\\[\\]{}]*(]|}))");
            for (String config : configs) {
                config = URLDecoder.decode(config);
                String[] options = config.split("=", 2);
                if (options.length == 2) {
                    Object val = options[1];
                    try {
                        val = JSONValue.parseWithException(options[1]);
                    } catch (ParseException ignored) {
                        //fall back to string, which is already set
                    }
                    ret.put(options[0], val);
                }
            }
        }
        return ret;
    }

    public static Map<String, Object> readStormConfig() {
        Map<String, Object> ret = readDefaultConfig();
        String confFile = System.getProperty("storm.conf.file");
        Map<String, Object> storm;
        if (confFile == null || confFile.equals("")) {
            storm = findAndReadConfigFile("storm.yaml", false);
        } else {
            storm = findAndReadConfigFile(confFile, true);
        }
        ret.putAll(storm);
        ret.putAll(readCommandLineOpts());
        return ret;
    }

    private static Object normalizeConf(Object conf) {
        if (conf == null) return new HashMap();
        if (conf instanceof Map) {
            Map<Object, Object> confMap = new HashMap((Map) conf);
            for (Map.Entry<Object, Object> entry : confMap.entrySet()) {
                confMap.put(entry.getKey(), normalizeConf(entry.getValue()));
            }
            return confMap;
        } else if (conf instanceof List) {
            List confList =  new ArrayList((List) conf);
            for (int i = 0; i < confList.size(); i++) {
                Object val = confList.get(i);
                confList.set(i, normalizeConf(val));
            }
            return confList;
        } else if (conf instanceof Integer) {
            return ((Integer) conf).longValue();
        } else if (conf instanceof Float) {
            return ((Float) conf).doubleValue();
        } else {
            return conf;
        }
    }

    public static boolean isValidConf(Map<String, Object> stormConf) {
        return normalizeConf(stormConf).equals(normalizeConf((Map) JSONValue.parse(JSONValue.toJSONString(stormConf))));
    }

    public static Object getSetComponentObject(ComponentObject obj) {
        if (obj.getSetField() == ComponentObject._Fields.SERIALIZED_JAVA) {
            return Utils.javaDeserialize(obj.get_serialized_java(), Serializable.class);
        } else if (obj.getSetField() == ComponentObject._Fields.JAVA_OBJECT) {
            return obj.get_java_object();
        } else {
            return obj.get_shell();
        }
    }

    public static <S, T> T get(Map<S, T> m, S key, T def) {
        T ret = m.get(key);
        if (ret == null) {
            ret = def;
        }
        return ret;
    }

    public static List<Object> tuple(Object... values) {
        List<Object> ret = new ArrayList<Object>();
        for (Object v : values) {
            ret.add(v);
        }
        return ret;
    }


    public static Localizer createLocalizer(Map conf, String baseDir) {
        return new Localizer(conf, baseDir);
    }

    public static ClientBlobStore getClientBlobStoreForSupervisor(Map conf) {
        ClientBlobStore store = (ClientBlobStore) newInstance(
                (String) conf.get(Config.SUPERVISOR_BLOBSTORE));
        store.prepare(conf);
        return store;
    }

    public static BlobStore getNimbusBlobStore(Map conf, NimbusInfo nimbusInfo) {
        return getNimbusBlobStore(conf, null, nimbusInfo);
    }

    public static BlobStore getNimbusBlobStore(Map conf, String baseDir, NimbusInfo nimbusInfo) {
        String type = (String)conf.get(Config.NIMBUS_BLOBSTORE);
        if (type == null) {
            type = LocalFsBlobStore.class.getName();
        }
        BlobStore store = (BlobStore) newInstance(type);
        HashMap nconf = new HashMap(conf);
        // only enable cleanup of blobstore on nimbus
        nconf.put(Config.BLOBSTORE_CLEANUP_ENABLE, Boolean.TRUE);

        if(store != null) {
            // store can be null during testing when mocking utils.
            store.prepare(nconf, baseDir, nimbusInfo);
        }
        return store;
    }

    /**
     * Meant to be called only by the supervisor for stormjar/stormconf/stormcode files.
     * @param key
     * @param localFile
     * @param cb
     * @throws AuthorizationException
     * @throws KeyNotFoundException
     * @throws IOException
     */
    public static void downloadResourcesAsSupervisor(String key, String localFile,
                                                     ClientBlobStore cb) throws AuthorizationException, KeyNotFoundException, IOException {
        _instance.downloadResourcesAsSupervisorImpl(key, localFile, cb);
    }

    public void downloadResourcesAsSupervisorImpl(String key, String localFile,
            ClientBlobStore cb) throws AuthorizationException, KeyNotFoundException, IOException {
        final int MAX_RETRY_ATTEMPTS = 2;
        final int ATTEMPTS_INTERVAL_TIME = 100;
        for (int retryAttempts = 0; retryAttempts < MAX_RETRY_ATTEMPTS; retryAttempts++) {
            if (downloadResourcesAsSupervisorAttempt(cb, key, localFile)) {
                break;
            }
            Utils.sleep(ATTEMPTS_INTERVAL_TIME);
        }
    }

    public static ClientBlobStore getClientBlobStore(Map conf) {
        ClientBlobStore store = (ClientBlobStore) Utils.newInstance((String) conf.get(Config.CLIENT_BLOBSTORE));
        store.prepare(conf);
        return store;
    }

    private static boolean downloadResourcesAsSupervisorAttempt(ClientBlobStore cb, String key, String localFile) {
        boolean isSuccess = false;
        try (FileOutputStream out = new FileOutputStream(localFile);
                InputStreamWithMeta in = cb.getBlob(key);) {
            long fileSize = in.getFileLength();

            byte[] buffer = new byte[1024];
            int len;
            int downloadFileSize = 0;
            while ((len = in.read(buffer)) >= 0) {
                out.write(buffer, 0, len);
                downloadFileSize += len;
            }

            isSuccess = (fileSize == downloadFileSize);
        } catch (TException | IOException e) {
            LOG.error("An exception happened while downloading {} from blob store.", localFile, e);
        }

        if (!isSuccess) {
            try {
                Files.deleteIfExists(Paths.get(localFile));
            } catch (IOException ex) {
                LOG.error("Failed trying to delete the partially downloaded {}", localFile, ex);
            }
        }
        return isSuccess;
    }

    public static boolean checkFileExists(File path) {
        return Files.exists(path.toPath());
    }
    
    public static boolean checkFileExists(String path) {
        return Files.exists(new File(path).toPath());
    }

    public static boolean checkFileExists(String dir, String file) {
        return checkFileExists(dir + FILE_PATH_SEPARATOR + file);
    }

    public static boolean CheckDirExists(String dir) {
        File file = new File(dir);
        return file.isDirectory();
    }

    public static long nimbusVersionOfBlob(String key, ClientBlobStore cb) throws AuthorizationException, KeyNotFoundException {
        long nimbusBlobVersion = 0;
        ReadableBlobMeta metadata = cb.getBlobMeta(key);
        nimbusBlobVersion = metadata.get_version();
        return nimbusBlobVersion;
    }

    public static String getFileOwner(String path) throws IOException {
        return Files.getOwner(FileSystems.getDefault().getPath(path)).getName();
    }

    public static long localVersionOfBlob(String localFile) {
        File f = new File(localFile + DEFAULT_BLOB_VERSION_SUFFIX);
        long currentVersion = 0;
        if (f.exists() && !(f.isDirectory())) {
            BufferedReader br = null;
            try {
                br = new BufferedReader(new FileReader(f));
                String line = br.readLine();
                currentVersion = Long.parseLong(line);
            } catch (IOException e) {
                throw new RuntimeException(e);
            } finally {
                try {
                    if (br != null) {
                        br.close();
                    }
                } catch (Exception ignore) {
                    LOG.error("Exception trying to cleanup", ignore);
                }
            }
            return currentVersion;
        } else {
            return -1;
        }
    }

    public static String constructBlobWithVersionFileName(String fileName, long version) {
        return fileName + "." + version;
    }

    public static String constructBlobCurrentSymlinkName(String fileName) {
        return fileName + Utils.DEFAULT_CURRENT_BLOB_SUFFIX;
    }

    public static String constructVersionFileName(String fileName) {
        return fileName + Utils.DEFAULT_BLOB_VERSION_SUFFIX;
    }
    // only works on operating  systems that support posix
    public static void restrictPermissions(String baseDir) {
        try {
            Set<PosixFilePermission> perms = new HashSet<PosixFilePermission>(
                    Arrays.asList(PosixFilePermission.OWNER_READ, PosixFilePermission.OWNER_WRITE,
                            PosixFilePermission.OWNER_EXECUTE, PosixFilePermission.GROUP_READ,
                            PosixFilePermission.GROUP_EXECUTE));
            Files.setPosixFilePermissions(FileSystems.getDefault().getPath(baseDir), perms);
        } catch (IOException e) {
            throw new RuntimeException(e);
        }
    }


    public static synchronized clojure.lang.IFn loadClojureFn(String namespace, String name) {
        try {
            clojure.lang.Compiler.eval(RT.readString("(require '" + namespace + ")"));
        } catch (Exception e) {
            //if playing from the repl and defining functions, file won't exist
        }
        return (clojure.lang.IFn) RT.var(namespace, name).deref();
    }

    public static boolean isSystemId(String id) {
        return id.startsWith("__");
    }

    public static ComponentCommon getComponentCommon(StormTopology topology, String id) {
        if (topology.get_spouts().containsKey(id)) {
            return topology.get_spouts().get(id).get_common();
        }
        if (topology.get_bolts().containsKey(id)) {
            return topology.get_bolts().get(id).get_common();
        }
        if (topology.get_state_spouts().containsKey(id)) {
            return topology.get_state_spouts().get(id).get_common();
        }
        throw new IllegalArgumentException("Could not find component with id " + id);
    }

    public static List<String> getStrings(final Object o) {
        if (o == null) {
            return new ArrayList<String>();
        } else if (o instanceof String) {
            return new ArrayList<String>() {{ add((String) o); }};
        } else if (o instanceof Collection) {
            List<String> answer = new ArrayList<String>();
            for (Object v : (Collection) o) {
                answer.add(v.toString());
            }
            return answer;
        } else {
            throw new IllegalArgumentException("Don't know how to convert to string list");
        }
    }

    public static String getString(Object o) {
        if (null == o) {
            throw new IllegalArgumentException("Don't know how to convert null to String");
        }
        return o.toString();
    }

    public static Integer getInt(Object o) {
        Integer result = getInt(o, null);
        if (null == result) {
            throw new IllegalArgumentException("Don't know how to convert null to int");
        }
        return result;
    }

    private static TDeserializer getDes() {
        TDeserializer des = threadDes.get();
        if(des == null) {
            des = new TDeserializer();
            threadDes.set(des);
        }
        return des;
    }

    public static byte[] thriftSerialize(TBase t) {
        try {
            TSerializer ser = threadSer.get();
            if (ser == null) {
                ser = new TSerializer();
                threadSer.set(ser);
            }
            return ser.serialize(t);
        } catch (TException e) {
            LOG.error("Failed to serialize to thrift: ", e);
            throw new RuntimeException(e);
        }
    }

    public static <T> T thriftDeserialize(Class<T> c, byte[] b) {
        try {
            return Utils.thriftDeserialize(c, b, 0, b.length);
        } catch (Exception e) {
            throw new RuntimeException(e);
        }
    }

    public static Integer getInt(Object o, Integer defaultValue) {
        if (null == o) {
            return defaultValue;
        }

        if (o instanceof Integer ||
                o instanceof Short ||
                o instanceof Byte) {
            return ((Number) o).intValue();
        } else if (o instanceof Long) {
            final long l = (Long) o;
            if (l <= Integer.MAX_VALUE && l >= Integer.MIN_VALUE) {
                return (int) l;
            }
        } else if (o instanceof String) {
            return Integer.parseInt((String) o);
        }

        throw new IllegalArgumentException("Don't know how to convert " + o + " to int");
    }

    public static Double getDouble(Object o) {
        Double result = getDouble(o, null);
        if (null == result) {
            throw new IllegalArgumentException("Don't know how to convert null to double");
        }
        return result;
    }

    public static Double getDouble(Object o, Double defaultValue) {
        if (null == o) {
            return defaultValue;
        }
        if (o instanceof Number) {
            return ((Number) o).doubleValue();
        } else {
            throw new IllegalArgumentException("Don't know how to convert " + o + " + to double");
        }
    }

    public static boolean getBoolean(Object o, boolean defaultValue) {
        if (null == o) {
            return defaultValue;
        }
        if (o instanceof Boolean) {
            return (Boolean) o;
        } else {
            throw new IllegalArgumentException("Don't know how to convert " + o + " + to boolean");
        }
    }

    public static String getString(Object o, String defaultValue) {
        if (null == o) {
            return defaultValue;
        }
        if (o instanceof String) {
            return (String) o;
        } else {
            throw new IllegalArgumentException("Don't know how to convert " + o + " + to String");
        }
    }

    public static long secureRandomLong() {
        return UUID.randomUUID().getLeastSignificantBits();
    }

    /**
     * Unpack matching files from a jar. Entries inside the jar that do
     * not match the given pattern will be skipped.
     *
     * @param jarFile the .jar file to unpack
     * @param toDir the destination directory into which to unpack the jar
     */
    public static void unJar(File jarFile, File toDir)
            throws IOException {
        JarFile jar = new JarFile(jarFile);
        try {
            Enumeration<JarEntry> entries = jar.entries();
            while (entries.hasMoreElements()) {
                final JarEntry entry = entries.nextElement();
                if (!entry.isDirectory()) {
                    InputStream in = jar.getInputStream(entry);
                    try {
                        File file = new File(toDir, entry.getName());
                        ensureDirectory(file.getParentFile());
                        OutputStream out = new FileOutputStream(file);
                        try {
                            copyBytes(in, out, 8192);
                        } finally {
                            out.close();
                        }
                    } finally {
                        in.close();
                    }
                }
            }
        } finally {
            jar.close();
        }
    }

    /**
     * Copies from one stream to another.
     *
     * @param in InputStream to read from
     * @param out OutputStream to write to
     * @param buffSize the size of the buffer
     */
    public static void copyBytes(InputStream in, OutputStream out, int buffSize)
            throws IOException {
        PrintStream ps = out instanceof PrintStream ? (PrintStream)out : null;
        byte buf[] = new byte[buffSize];
        int bytesRead = in.read(buf);
        while (bytesRead >= 0) {
            out.write(buf, 0, bytesRead);
            if ((ps != null) && ps.checkError()) {
                throw new IOException("Unable to write to output stream.");
            }
            bytesRead = in.read(buf);
        }
    }

    /**
     * Ensure the existence of a given directory.
     *
     * @throws IOException if it cannot be created and does not already exist
     */
    private static void ensureDirectory(File dir) throws IOException {
        if (!dir.mkdirs() && !dir.isDirectory()) {
            throw new IOException("Mkdirs failed to create " +
                    dir.toString());
        }
    }

    /**
     * Given a Tar File as input it will untar the file in a the untar directory
     * passed as the second parameter
     * <p/>
     * This utility will untar ".tar" files and ".tar.gz","tgz" files.
     *
     * @param inFile   The tar file as input.
     * @param untarDir The untar directory where to untar the tar file.
     * @throws IOException
     */
    public static void unTar(File inFile, File untarDir) throws IOException {
        if (!untarDir.mkdirs()) {
            if (!untarDir.isDirectory()) {
                throw new IOException("Mkdirs failed to create " + untarDir);
            }
        }

        boolean gzipped = inFile.toString().endsWith("gz");
        if (isOnWindows()) {
            // Tar is not native to Windows. Use simple Java based implementation for
            // tests and simple tar archives
            unTarUsingJava(inFile, untarDir, gzipped);
        } else {
            // spawn tar utility to untar archive for full fledged unix behavior such
            // as resolving symlinks in tar archives
            unTarUsingTar(inFile, untarDir, gzipped);
        }
    }

    private static void unTarUsingTar(File inFile, File untarDir,
                                      boolean gzipped) throws IOException {
        StringBuffer untarCommand = new StringBuffer();
        if (gzipped) {
            untarCommand.append(" gzip -dc '");
            untarCommand.append(inFile.toString());
            untarCommand.append("' | (");
        }
        untarCommand.append("cd '");
        untarCommand.append(untarDir.toString());
        untarCommand.append("' ; ");
        untarCommand.append("tar -xf ");

        if (gzipped) {
            untarCommand.append(" -)");
        } else {
            untarCommand.append(inFile.toString());
        }
        String[] shellCmd = {"bash", "-c", untarCommand.toString()};
        ShellUtils.ShellCommandExecutor shexec = new ShellUtils.ShellCommandExecutor(shellCmd);
        shexec.execute();
        int exitcode = shexec.getExitCode();
        if (exitcode != 0) {
            throw new IOException("Error untarring file " + inFile +
                    ". Tar process exited with exit code " + exitcode);
        }
    }

    private static void unTarUsingJava(File inFile, File untarDir,
                                       boolean gzipped) throws IOException {
        InputStream inputStream = null;
        try {
            if (gzipped) {
                inputStream = new BufferedInputStream(new GZIPInputStream(
                        new FileInputStream(inFile)));
            } else {
                inputStream = new BufferedInputStream(new FileInputStream(inFile));
            }
            try (TarArchiveInputStream tis = new TarArchiveInputStream(inputStream)) {
                for (TarArchiveEntry entry = tis.getNextTarEntry(); entry != null; ) {
                    unpackEntries(tis, entry, untarDir);
                    entry = tis.getNextTarEntry();
                }
            }
        } finally {
            if(inputStream != null) {
                inputStream.close();
            }
        }
    }

    private static void unpackEntries(TarArchiveInputStream tis,
                                      TarArchiveEntry entry, File outputDir) throws IOException {
        if (entry.isDirectory()) {
            File subDir = new File(outputDir, entry.getName());
            if (!subDir.mkdirs() && !subDir.isDirectory()) {
                throw new IOException("Mkdirs failed to create tar internal dir "
                        + outputDir);
            }
            for (TarArchiveEntry e : entry.getDirectoryEntries()) {
                unpackEntries(tis, e, subDir);
            }
            return;
        }
        File outputFile = new File(outputDir, entry.getName());
        if (!outputFile.getParentFile().exists()) {
            if (!outputFile.getParentFile().mkdirs()) {
                throw new IOException("Mkdirs failed to create tar internal dir "
                                      + outputDir);
            }
        }
        int count;
        byte data[] = new byte[2048];
        BufferedOutputStream outputStream = new BufferedOutputStream(
                new FileOutputStream(outputFile));

        while ((count = tis.read(data)) != -1) {
            outputStream.write(data, 0, count);
        }
        outputStream.flush();
        outputStream.close();
    }

    public static boolean isOnWindows() {
        if (System.getenv("OS") != null) {
            return System.getenv("OS").equals("Windows_NT");
        }
        return false;
    }

    public static boolean isAbsolutePath(String path) {
        return Paths.get(path).isAbsolute();
    }

    public static void unpack(File localrsrc, File dst) throws IOException {
        String lowerDst = localrsrc.getName().toLowerCase();
        if (lowerDst.endsWith(".jar")) {
            unJar(localrsrc, dst);
        } else if (lowerDst.endsWith(".zip")) {
            unZip(localrsrc, dst);
        } else if (lowerDst.endsWith(".tar.gz") ||
                lowerDst.endsWith(".tgz") ||
                lowerDst.endsWith(".tar")) {
            unTar(localrsrc, dst);
        } else {
            LOG.warn("Cannot unpack " + localrsrc);
            if (!localrsrc.renameTo(dst)) {
                throw new IOException("Unable to rename file: [" + localrsrc
                        + "] to [" + dst + "]");
            }
        }
        if (localrsrc.isFile()) {
            localrsrc.delete();
        }
    }

    public static boolean canUserReadBlob(ReadableBlobMeta meta, String user) {
        SettableBlobMeta settable = meta.get_settable();
        for (AccessControl acl : settable.get_acl()) {
            if (acl.get_type().equals(AccessControlType.OTHER) && (acl.get_access() & BlobStoreAclHandler.READ) > 0) {
                return true;
            }
            if (acl.get_name().equals(user) && (acl.get_access() & BlobStoreAclHandler.READ) > 0) {
                return true;
            }
        }
        return false;
    }

    public static CuratorFramework newCurator(Map conf, List<String> servers, Object port, String root) {
        return newCurator(conf, servers, port, root, null);
    }

    public static CuratorFramework newCurator(Map conf, List<String> servers, Object port, ZookeeperAuthInfo auth) {
        return newCurator(conf, servers, port, "", auth);
    }

    public static CuratorFramework newCurator(Map conf, List<String> servers, Object port, String root, ZookeeperAuthInfo auth) {
        List<String> serverPorts = new ArrayList<String>();
        for (String zkServer : servers) {
            serverPorts.add(zkServer + ":" + Utils.getInt(port));
        }
        String zkStr = StringUtils.join(serverPorts, ",") + root;
        CuratorFrameworkFactory.Builder builder = CuratorFrameworkFactory.builder();

        setupBuilder(builder, zkStr, conf, auth);

        return builder.build();
    }

    protected static void setupBuilder(CuratorFrameworkFactory.Builder builder, final String zkStr, Map conf, ZookeeperAuthInfo auth)
    {
        List<String> exhibitorServers = getStrings(conf.get(Config.STORM_EXHIBITOR_SERVERS));
        if (!exhibitorServers.isEmpty()) {
            // use exhibitor servers
            builder.ensembleProvider(new ExhibitorEnsembleProvider(
                new Exhibitors(exhibitorServers, Utils.getInt(conf.get(Config.STORM_EXHIBITOR_PORT)),
                    new Exhibitors.BackupConnectionStringProvider() {
                        @Override
                        public String getBackupConnectionString() throws Exception {
                            // use zk servers as backup if they exist
                            return zkStr;
                        }}),
                new DefaultExhibitorRestClient(),
                Utils.getString(conf.get(Config.STORM_EXHIBITOR_URIPATH)),
                Utils.getInt(conf.get(Config.STORM_EXHIBITOR_POLL)),
                new StormBoundedExponentialBackoffRetry(
                    Utils.getInt(conf.get(Config.STORM_EXHIBITOR_RETRY_INTERVAL)),
                    Utils.getInt(conf.get(Config.STORM_EXHIBITOR_RETRY_INTERVAL_CEILING)),
                    Utils.getInt(conf.get(Config.STORM_EXHIBITOR_RETRY_TIMES)))));
        } else {
            builder.connectString(zkStr);
        }
        builder
            .connectionTimeoutMs(Utils.getInt(conf.get(Config.STORM_ZOOKEEPER_CONNECTION_TIMEOUT)))
            .sessionTimeoutMs(Utils.getInt(conf.get(Config.STORM_ZOOKEEPER_SESSION_TIMEOUT)))
            .retryPolicy(new StormBoundedExponentialBackoffRetry(
                    Utils.getInt(conf.get(Config.STORM_ZOOKEEPER_RETRY_INTERVAL)),
                    Utils.getInt(conf.get(Config.STORM_ZOOKEEPER_RETRY_INTERVAL_CEILING)),
                    Utils.getInt(conf.get(Config.STORM_ZOOKEEPER_RETRY_TIMES))));

        if (auth != null && auth.scheme != null && auth.payload != null) {
            builder.authorization(auth.scheme, auth.payload);
        }
    }

    public static void testSetupBuilder(CuratorFrameworkFactory.Builder
                                                builder, String zkStr, Map conf, ZookeeperAuthInfo auth)
    {
        setupBuilder(builder, zkStr, conf, auth);
    }

    public static CuratorFramework newCuratorStarted(Map conf, List<String> servers, Object port, String root, ZookeeperAuthInfo auth) {
        CuratorFramework ret = newCurator(conf, servers, port, root, auth);
        LOG.info("Starting Utils Curator...");
        ret.start();
        return ret;
    }

    public static CuratorFramework newCuratorStarted(Map conf, List<String> servers, Object port, ZookeeperAuthInfo auth) {
        CuratorFramework ret = newCurator(conf, servers, port, auth);
        LOG.info("Starting Utils Curator (2)...");
        ret.start();
        return ret;
    }

    public static TreeMap<Integer, Integer> integerDivided(int sum, int numPieces) {
        int base = sum / numPieces;
        int numInc = sum % numPieces;
        int numBases = numPieces - numInc;
        TreeMap<Integer, Integer> ret = new TreeMap<Integer, Integer>();
        ret.put(base, numBases);
        if (numInc != 0) {
            ret.put(base+1, numInc);
        }
        return ret;
    }

    public static byte[] toByteArray(ByteBuffer buffer) {
        byte[] ret = new byte[buffer.remaining()];
        buffer.get(ret, 0, ret.length);
        return ret;
    }

    public static void readAndLogStream(String prefix, InputStream in) {
        try {
            BufferedReader r = new BufferedReader(new InputStreamReader(in));
            String line = null;
            while ((line = r.readLine()) != null) {
                LOG.info("{}:{}", prefix, line);
            }
        } catch (IOException e) {
            LOG.warn("Error while trying to log stream", e);
        }
    }

    /**
     * Checks if a throwable is an instance of a particular class
     * @param klass The class you're expecting
     * @param throwable The throwable you expect to be an instance of klass
     * @return true if throwable is instance of klass, false otherwise.
     */
    public static boolean exceptionCauseIsInstanceOf(Class klass, Throwable throwable) {
        Throwable t = throwable;
        while (t != null) {
            if (klass.isInstance(t)) {
                return true;
            }
            t = t.getCause();
        }
        return false;
    }

    /**
     * Is the cluster configured to interact with ZooKeeper in a secure way?
     * This only works when called from within Nimbus or a Supervisor process.
     * @param conf the storm configuration, not the topology configuration
     * @return true if it is configured else false.
     */
    public static boolean isZkAuthenticationConfiguredStormServer(Map conf) {
        return null != System.getProperty("java.security.auth.login.config")
                || (conf != null
                && conf.get(Config.STORM_ZOOKEEPER_AUTH_SCHEME) != null
                && !((String)conf.get(Config.STORM_ZOOKEEPER_AUTH_SCHEME)).isEmpty());
    }

    /**
     * Is the topology configured to have ZooKeeper authentication.
     * @param conf the topology configuration
     * @return true if ZK is configured else false
     */
    public static boolean isZkAuthenticationConfiguredTopology(Map conf) {
        return (conf != null
                && conf.get(Config.STORM_ZOOKEEPER_TOPOLOGY_AUTH_SCHEME) != null
                && !((String)conf.get(Config.STORM_ZOOKEEPER_TOPOLOGY_AUTH_SCHEME)).isEmpty());
    }


    public static List<ACL> getWorkerACL(Map conf) {
        //This is a work around to an issue with ZK where a sasl super user is not super unless there is an open SASL ACL so we are trying to give the correct perms
        if (!isZkAuthenticationConfiguredTopology(conf)) {
            return null;
        }
        String stormZKUser = (String)conf.get(Config.STORM_ZOOKEEPER_SUPERACL);
        if (stormZKUser == null) {
            throw new IllegalArgumentException("Authentication is enabled but " + Config.STORM_ZOOKEEPER_SUPERACL + " is not set");
        }
        String[] split = stormZKUser.split(":", 2);
        if (split.length != 2) {
            throw new IllegalArgumentException(Config.STORM_ZOOKEEPER_SUPERACL + " does not appear to be in the form scheme:acl, i.e. sasl:storm-user");
        }
        ArrayList<ACL> ret = new ArrayList<ACL>(ZooDefs.Ids.CREATOR_ALL_ACL);
        ret.add(new ACL(ZooDefs.Perms.ALL, new Id(split[0], split[1])));
        return ret;
    }

    /**
     * Takes an input dir or file and returns the disk usage on that local directory.
     * Very basic implementation.
     *
     * @param dir The input dir to get the disk space of this local dir
     * @return The total disk space of the input local directory
     */
    public static long getDU(File dir) {
        long size = 0;
        if (!dir.exists())
            return 0;
        if (!dir.isDirectory()) {
            return dir.length();
        } else {
            File[] allFiles = dir.listFiles();
            if(allFiles != null) {
                for (int i = 0; i < allFiles.length; i++) {
                    boolean isSymLink;
                    try {
                        isSymLink = org.apache.commons.io.FileUtils.isSymlink(allFiles[i]);
                    } catch(IOException ioe) {
                        isSymLink = true;
                    }
                    if(!isSymLink) {
                        size += getDU(allFiles[i]);
                    }
                }
            }
            return size;
        }
    }

    /**
     * Gets some information, including stack trace, for a running thread.
     * @return A human-readable string of the dump.
     */
    public static String threadDump() {
        final StringBuilder dump = new StringBuilder();
        final java.lang.management.ThreadMXBean threadMXBean =  java.lang.management.ManagementFactory.getThreadMXBean();
        final java.lang.management.ThreadInfo[] threadInfos = threadMXBean.getThreadInfo(threadMXBean.getAllThreadIds(), 100);
        for (java.lang.management.ThreadInfo threadInfo : threadInfos) {
            dump.append('"');
            dump.append(threadInfo.getThreadName());
            dump.append("\" ");
            dump.append("\n   lock: ");
            dump.append(threadInfo.getLockName());
            dump.append(" owner: ");
            dump.append(threadInfo.getLockOwnerName());
            final Thread.State state = threadInfo.getThreadState();
            dump.append("\n   java.lang.Thread.State: ");
            dump.append(state);
            final StackTraceElement[] stackTraceElements = threadInfo.getStackTrace();
            for (final StackTraceElement stackTraceElement : stackTraceElements) {
                dump.append("\n        at ");
                dump.append(stackTraceElement);
            }
            dump.append("\n\n");
        }
        return dump.toString();
    }

    /**
     * Creates an instance of the pluggable SerializationDelegate or falls back to
     * DefaultSerializationDelegate if something goes wrong.
     * @param stormConf The config from which to pull the name of the pluggable class.
     * @return an instance of the class specified by storm.meta.serialization.delegate
     */
    private static SerializationDelegate getSerializationDelegate(Map stormConf) {
        String delegateClassName = (String)stormConf.get(Config.STORM_META_SERIALIZATION_DELEGATE);
        SerializationDelegate delegate;
        try {
            Class delegateClass = Class.forName(delegateClassName);
            delegate = (SerializationDelegate) delegateClass.newInstance();
        } catch (ClassNotFoundException | InstantiationException | IllegalAccessException e) {
            LOG.error("Failed to construct serialization delegate, falling back to default", e);
            delegate = new DefaultSerializationDelegate();
        }
        delegate.prepare(stormConf);
        return delegate;
    }

    public static void handleUncaughtException(Throwable t) {
        if (t != null && t instanceof Error) {
            if (t instanceof OutOfMemoryError) {
                try {
                    System.err.println("Halting due to Out Of Memory Error..." + Thread.currentThread().getName());
                } catch (Throwable err) {
                    //Again we don't want to exit because of logging issues.
                }
                Runtime.getRuntime().halt(-1);
            } else {
                //Running in daemon mode, we would pass Error to calling thread.
                throw (Error) t;
            }
        }
    }

    public static void validateTopologyBlobStoreMap(Map<String, ?> stormConf, Set<String> blobStoreKeys) throws InvalidTopologyException {
        @SuppressWarnings("unchecked")
        Map<String, Object> blobStoreMap = (Map<String, Object>) stormConf.get(Config.TOPOLOGY_BLOBSTORE_MAP);
        if (blobStoreMap != null) {
            Set<String> mapKeys = blobStoreMap.keySet();
            Set<String> missingKeys = new HashSet<>();

            for (String key : mapKeys) {
                if (!blobStoreKeys.contains(key)) {
                    missingKeys.add(key);
                }
            }
            if (!missingKeys.isEmpty()) {
                throw new InvalidTopologyException("The topology blob store map does not " +
                        "contain the valid keys to launch the topology " + missingKeys);
            }
        }
    }
    
    /**
     * Given a File input it will unzip the file in a the unzip directory
     * passed as the second parameter
     * @param inFile The zip file as input
     * @param unzipDir The unzip directory where to unzip the zip file.
     * @throws IOException
     */
    public static void unZip(File inFile, File unzipDir) throws IOException {
        Enumeration<? extends ZipEntry> entries;
        ZipFile zipFile = new ZipFile(inFile);

        try {
            entries = zipFile.entries();
            while (entries.hasMoreElements()) {
                ZipEntry entry = entries.nextElement();
                if (!entry.isDirectory()) {
                    InputStream in = zipFile.getInputStream(entry);
                    try {
                        File file = new File(unzipDir, entry.getName());
                        if (!file.getParentFile().mkdirs()) {
                            if (!file.getParentFile().isDirectory()) {
                                throw new IOException("Mkdirs failed to create " +
                                                      file.getParentFile().toString());
                            }
                        }
                        OutputStream out = new FileOutputStream(file);
                        try {
                            byte[] buffer = new byte[8192];
                            int i;
                            while ((i = in.read(buffer)) != -1) {
                                out.write(buffer, 0, i);
                            }
                        } finally {
                            out.close();
                        }
                    } finally {
                        in.close();
                    }
                }
            }
        } finally {
            zipFile.close();
        }
    }

    /**
     * Given a zip File input it will return its size
     * Only works for zip files whose uncompressed size is less than 4 GB,
     * otherwise returns the size module 2^32, per gzip specifications
     * @param myFile The zip file as input
     * @throws IOException
     * @return zip file size as a long
     */
    public static long zipFileSize(File myFile) throws IOException{
        RandomAccessFile raf = new RandomAccessFile(myFile, "r");
        raf.seek(raf.length() - 4);
        long b4 = raf.read();
        long b3 = raf.read();
        long b2 = raf.read();
        long b1 = raf.read();
        long val = (b1 << 24) | (b2 << 16) + (b3 << 8) + b4;
        raf.close();
        return val;
    }

    public static double zeroIfNaNOrInf(double x) {
        return (Double.isNaN(x) || Double.isInfinite(x)) ? 0.0 : x;
    }

    /**
     * parses the arguments to extract jvm heap memory size in MB.
     * @param input
     * @param defaultValue
     * @return the value of the JVM heap memory setting (in MB) in a java command.
     */
    public static Double parseJvmHeapMemByChildOpts(List<String> options, Double defaultValue) {
        if (options != null) {
            Pattern optsPattern = Pattern.compile("Xmx([0-9]+)([mkgMKG])");
            for (String option : options) {
                if (option == null) {
                    continue;
                }
                Matcher m = optsPattern.matcher(option);
                while (m.find()) {
                    int value = Integer.parseInt(m.group(1));
                    char unitChar = m.group(2).toLowerCase().charAt(0);
                    int unit;
                    switch (unitChar) {
                    case 'k':
                        unit = 1024;
                        break;
                    case 'm':
                        unit = 1024 * 1024;
                        break;
                    case 'g':
                        unit = 1024 * 1024 * 1024;
                        break;
                    default:
                        unit = 1;
                    }
                    Double result =  value * unit / 1024.0 / 1024.0;
                    return (result < 1.0) ? 1.0 : result;
                }
            }
            return defaultValue;
        } else {
            return defaultValue;
        }
    }

    @VisibleForTesting
    public static void setClassLoaderForJavaDeSerialize(ClassLoader cl) {
        Utils.cl = cl;
    }

    @VisibleForTesting
    public static void resetClassLoaderForJavaDeSerialize() {
        Utils.cl = ClassLoader.getSystemClassLoader();
    }

    public static TopologyInfo getTopologyInfo(String name, String asUser, Map stormConf) {
        try (NimbusClient client = NimbusClient.getConfiguredClientAs(stormConf, asUser)) {
            String topologyId = getTopologyId(name, client.getClient());
            if (null != topologyId) {
                return client.getClient().getTopologyInfo(topologyId);
            }
            return null;
        } catch(Exception e) {
            throw new RuntimeException(e);
        }
    }

    public static String getTopologyId(String name, Nimbus.Client client) {
        try {
            ClusterSummary summary = client.getClusterInfo();
            for(TopologySummary s : summary.get_topologies()) {
                if(s.get_name().equals(name)) {
                    return s.get_id();
                }
            }
        } catch(Exception e) {
            throw new RuntimeException(e);
        }
        return null;
    }

    /**
     * A cheap way to deterministically convert a number to a positive value. When the input is
     * positive, the original value is returned. When the input number is negative, the returned
     * positive value is the original value bit AND against Integer.MAX_VALUE(0x7fffffff) which
     * is not its absolutely value.
     *
     * @param number a given number
     * @return a positive number.
     */
    public static int toPositive(int number) {
        return number & Integer.MAX_VALUE;
    }

    public static GlobalStreamId getGlobalStreamId(String streamId, String componentId) {
        if (componentId == null) {
            return new GlobalStreamId(streamId, DEFAULT_STREAM_ID);
        }
        return new GlobalStreamId(streamId, componentId);
    }

    public static RuntimeException wrapInRuntime(Exception e){
        if (e instanceof RuntimeException){
            return (RuntimeException)e;
        } else {
            return new RuntimeException(e);
        }
    }

    public static int getAvailablePort(int prefferedPort) {
        int localPort = -1;
        try(ServerSocket socket = new ServerSocket(prefferedPort)) {
            localPort = socket.getLocalPort();
        } catch(IOException exp) {
            if (prefferedPort > 0) {
                return getAvailablePort(0);
            }
        }
        return localPort;
    }

    public static int getAvailablePort() {
        return getAvailablePort(0);
    }

    /**
     * Determines if a zip archive contains a particular directory.
     *
     * @param zipfile path to the zipped file
     * @param target directory being looked for in the zip.
     * @return boolean whether or not the directory exists in the zip.
     */
    public static boolean zipDoesContainDir(String zipfile, String target) throws IOException {
        List<ZipEntry> entries = (List<ZipEntry>) Collections.list(new ZipFile(zipfile).entries());

        String targetDir = target + "/";
        for(ZipEntry entry : entries) {
            String name = entry.getName();
            if(name.startsWith(targetDir)) {
                return true;
            }
        }

        return false;
    }

    /**
     * Joins any number of maps together into a single map, combining their values into
     * a list, maintaining values in the order the maps were passed in. Nulls are inserted
     * for given keys when the map does not contain that key.
     *
     * i.e. joinMaps({'a' => 1, 'b' => 2}, {'b' => 3}, {'a' => 4, 'c' => 5}) ->
     *      {'a' => [1, null, 4], 'b' => [2, 3, null], 'c' => [null, null, 5]}
     *
     * @param maps variable number of maps to join - order affects order of values in output.
     * @return combined map
     */
    public static <K, V> Map<K, List<V>> joinMaps(Map<K, V>... maps) {
        Map<K, List<V>> ret = new HashMap<>();

        Set<K> keys = new HashSet<>();

        for(Map<K, V> map : maps) {
            keys.addAll(map.keySet());
        }

        for(Map<K, V> m : maps) {
            for(K key : keys) {
                V value = m.get(key);

                if(!ret.containsKey(key)) {
                    ret.put(key, new ArrayList<V>());
                }

                List<V> targetList = ret.get(key);
                targetList.add(value);
            }
        }
        return ret;
    }

    /**
     * Fills up chunks out of a collection (given a maximum amount of chunks)
     *
     * i.e. partitionFixed(5, [1,2,3]) -> [[1,2,3]]
     *      partitionFixed(5, [1..9]) -> [[1,2], [3,4], [5,6], [7,8], [9]]
     *      partitionFixed(3, [1..10]) -> [[1,2,3,4], [5,6,7], [8,9,10]]
     * @param maxNumChunks the maximum number of chunks to return
     * @param coll the collection to be chunked up
     * @return a list of the chunks, which are themselves lists.
     */
    public static <T> List<List<T>> partitionFixed(int maxNumChunks, Collection<T> coll) {
        List<List<T>> ret = new ArrayList<>();

        if(maxNumChunks == 0 || coll == null) {
            return ret;
        }

        Map<Integer, Integer> parts = integerDivided(coll.size(), maxNumChunks);

        // Keys sorted in descending order
        List<Integer> sortedKeys = new ArrayList<Integer>(parts.keySet());
        Collections.sort(sortedKeys, Collections.reverseOrder());


        Iterator<T> it = coll.iterator();
        for(Integer chunkSize : sortedKeys) {
            if(!it.hasNext()) { break; }
            Integer times = parts.get(chunkSize);
            for(int i = 0; i < times; i++) {
                if(!it.hasNext()) { break; }
                List<T> chunkList = new ArrayList<>();
                for(int j = 0; j < chunkSize; j++) {
                    if(!it.hasNext()) { break; }
                    chunkList.add(it.next());
                }
                ret.add(chunkList);
            }
        }

        return ret;
    }

    /**
     * Return a new instance of a pluggable specified in the conf.
     * @param conf The conf to read from.
     * @param configKey The key pointing to the pluggable class
     * @return an instance of the class or null if it is not specified.
     */
    public static Object getConfiguredClass(Map conf, Object configKey) {
        if (conf.containsKey(configKey)) {
            return newInstance((String)conf.get(configKey));
        }
        return null;
    }

    public static String logsFilename(String stormId, String port) {
        return stormId + FILE_PATH_SEPARATOR + port + FILE_PATH_SEPARATOR + "worker.log";
    }

    public static String eventLogsFilename(String stormId, String port) {
        return stormId + FILE_PATH_SEPARATOR + port + FILE_PATH_SEPARATOR + "events.log";
    }

    public static Object readYamlFile(String yamlFile) {
        try (FileReader reader = new FileReader(yamlFile)) {
            return new Yaml(new SafeConstructor()).load(reader);
        } catch(Exception ex) {
            LOG.error("Failed to read yaml file.", ex);
        }
        return null;
    }

    public static void setupDefaultUncaughtExceptionHandler() {
        Thread.setDefaultUncaughtExceptionHandler(new Thread.UncaughtExceptionHandler() {
                public void uncaughtException(Thread thread, Throwable thrown) {
                    try {
                        handleUncaughtException(thrown);
                    } catch (Error err) {
                        LOG.error("Received error in main thread.. terminating server...", err);
                        Runtime.getRuntime().exit(-2);
                    }
                }
            });
    }

    /**
     * Creates a new map with a string value in the map replaced with an
     * equivalently-lengthed string of '#'.
     * @param m The map that a value will be redacted from
     * @param key The key pointing to the value to be redacted
     * @return a new map with the value redacted. The original map will not be modified.
     */
    public static Map<Object, String> redactValue(Map<Object, String> m, Object key) {
        if(m.containsKey(key)) {
            HashMap<Object, String> newMap = new HashMap<>(m);
            String value = newMap.get(key);
            String redacted = new String(new char[value.length()]).replace("\0", "#");
            newMap.put(key, redacted);
            return newMap;
        }
        return m;
    }

    /**
     * Make sure a given key name is valid for the storm config.
     * Throw RuntimeException if the key isn't valid.
     * @param name The name of the config key to check.
     */
    private static final Set<String> disallowedKeys = new HashSet<>(Arrays.asList(new String[] {"/", ".", ":", "\\"}));
    public static void validateKeyName(String name) {

        for(String key : disallowedKeys) {
            if( name.contains(key) ) {
                throw new RuntimeException("Key name cannot contain any of the following: " + disallowedKeys.toString());
            }
        }
        if(name.trim().isEmpty()) {
            throw new RuntimeException("Key name cannot be blank");
        }
    }

    public static String localHostname () throws UnknownHostException {
        return _instance.localHostnameImpl();
    }

    // Non-static impl methods exist for mocking purposes.
    protected String localHostnameImpl () throws UnknownHostException {
        return InetAddress.getLocalHost().getCanonicalHostName();
    }

    private static String memoizedLocalHostnameString = null;

    public static String memoizedLocalHostname () throws UnknownHostException {
        if (memoizedLocalHostnameString == null) {
            memoizedLocalHostnameString = localHostname();
        }
        return memoizedLocalHostnameString;
    }

    /**
     * Gets the storm.local.hostname value, or tries to figure out the local hostname
     * if it is not set in the config.
     * @return a string representation of the hostname.
     */
    public static String hostname() throws UnknownHostException {
        return _instance.hostnameImpl();
    }

    // Non-static impl methods exist for mocking purposes.
    protected String hostnameImpl () throws UnknownHostException  {
        if (localConf == null) {
            return memoizedLocalHostname();
        }
        Object hostnameString = localConf.get(Config.STORM_LOCAL_HOSTNAME);
        if (hostnameString == null || hostnameString.equals("")) {
            return memoizedLocalHostname();
        }
        return (String)hostnameString;
    }

    public static String uuid() {
        return UUID.randomUUID().toString();
    }

    public static void exitProcess (int val, String msg) {
        String combinedErrorMessage = "Halting process: " + msg;
        LOG.error(combinedErrorMessage, new RuntimeException(combinedErrorMessage));
        Runtime.getRuntime().exit(val);
    }

    public static Runnable mkSuicideFn() {
        return new Runnable() {
            @Override
            public void run() {
                Utils.exitProcess(1, "Worker died");
            }
        };
    }

    /**
     * "{:a 1 :b 1 :c 2} -> {1 [:a :b] 2 :c}"
     *
     * Example usage in java:
     *  Map<Integer, String> tasks;
     *  Map<String, List<Integer>> componentTasks = Utils.reverse_map(tasks);
     *
     * The order of he resulting list values depends on the ordering properties
     * of the Map passed in. The caller is responsible for passing an ordered
     * map if they expect the result to be consistently ordered as well.
     *
     * @param map to reverse
     * @return a reversed map
     */
    public static <K, V> HashMap<V, List<K>> reverseMap(Map<K, V> map) {
        HashMap<V, List<K>> rtn = new HashMap<V, List<K>>();
        if (map == null) {
            return rtn;
        }
        for (Entry<K, V> entry : map.entrySet()) {
            K key = entry.getKey();
            V val = entry.getValue();
            List<K> list = rtn.get(val);
            if (list == null) {
                list = new ArrayList<K>();
                rtn.put(entry.getValue(), list);
            }
            list.add(key);
        }
        return rtn;
    }

    /**
     * "[[:a 1] [:b 1] [:c 2]} -> {1 [:a :b] 2 :c}"
     * Reverses an assoc-list style Map like reverseMap(Map...)
     *
     * @param listSeq to reverse
     * @return a reversed map
     */
    public static HashMap reverseMap(List listSeq) {
        HashMap<Object, List<Object>> rtn = new HashMap();
        if (listSeq == null) {
            return rtn;
        }
        for (Object entry : listSeq) {
            List listEntry = (List) entry;
            Object key = listEntry.get(0);
            Object val = listEntry.get(1);
            List list = rtn.get(val);
            if (list == null) {
                list = new ArrayList<Object>();
                rtn.put(val, list);
            }
            list.add(key);
        }
        return rtn;
    }


    /**
     * @return the pid of this JVM, because Java doesn't provide a real way to do this.
     */
    public static String processPid() {
        String name = ManagementFactory.getRuntimeMXBean().getName();
        String[] split = name.split("@");
        if (split.length != 2) {
            throw new RuntimeException("Got unexpected process name: " + name);
        }
        return split[0];
    }

    public static int execCommand(String... command) throws ExecuteException, IOException {
        CommandLine cmd = new CommandLine(command[0]);
        for (int i = 1; i < command.length; i++) {
            cmd.addArgument(command[i]);
        }

        DefaultExecutor exec = new DefaultExecutor();
        return exec.execute(cmd);
    }

    /**
     * Extract dir from the jar to destdir
     *
     * @param jarpath Path to the jar file
     * @param dir Directory in the jar to pull out
     * @param destdir Path to the directory where the extracted directory will be put
     */
    public static void extractDirFromJar(String jarpath, String dir, File destdir) {
        _instance.extractDirFromJarImpl(jarpath, dir, destdir);
    }
    
    public void extractDirFromJarImpl(String jarpath, String dir, File destdir) {
        try (JarFile jarFile = new JarFile(jarpath)) {
            Enumeration<JarEntry> jarEnums = jarFile.entries();
            while (jarEnums.hasMoreElements()) {
                JarEntry entry = jarEnums.nextElement();
                if (!entry.isDirectory() && entry.getName().startsWith(dir)) {
                    File aFile = new File(destdir, entry.getName());
                    aFile.getParentFile().mkdirs();
                    try (FileOutputStream out = new FileOutputStream(aFile);
                         InputStream in = jarFile.getInputStream(entry)) {
                        IOUtils.copy(in, out);
                    }
                }
            }
        } catch (IOException e) {
            LOG.info("Could not extract {} from {}", dir, jarpath);
        }
    }

    public static void sendSignalToProcess(long lpid, int signum) throws IOException {
        String pid = Long.toString(lpid);
        try {
            if (isOnWindows()) {
                if (signum == SIGKILL) {
                    execCommand("taskkill", "/f", "/pid", pid);
                } else {
                    execCommand("taskkill", "/pid", pid);
                }
            } else {
                execCommand("kill", "-" + signum, pid);
            }
        } catch (ExecuteException e) {
            LOG.info("Error when trying to kill {}. Process is probably already dead.", pid);
        } catch (IOException e) {
            LOG.info("IOException Error when trying to kill {}.", pid);
            throw e;
        }
    }

    public static void forceKillProcess (String pid) throws IOException {
        sendSignalToProcess(Long.parseLong(pid), SIGKILL);
    }

    public static void killProcessWithSigTerm (String pid) throws IOException {
        sendSignalToProcess(Long.parseLong(pid), SIGTERM);
    }

    /**
     * Adds the user supplied function as a shutdown hook for cleanup.
     * Also adds a function that sleeps for a second and then halts the
     * runtime to avoid any zombie process in case cleanup function hangs.
     */
    public static void addShutdownHookWithForceKillIn1Sec (Runnable func) {
        Runnable sleepKill = new Runnable() {
            @Override
            public void run() {
                try {
                    Time.sleepSecs(1);
                    Runtime.getRuntime().halt(20);
                } catch (Exception e) {
                    LOG.warn("Exception in the ShutDownHook", e);
                }
            }
        };
        Runtime.getRuntime().addShutdownHook(new Thread(func));
        Runtime.getRuntime().addShutdownHook(new Thread(sleepKill));
    }

    /**
     * Returns the combined string, escaped for posix shell.
     * @param command the list of strings to be combined
     * @return the resulting command string
     */
    public static String shellCmd (List<String> command) {
        List<String> changedCommands = new ArrayList<>(command.size());
        for (String str: command) {
            if (str == null) {
                continue;
            }
            changedCommands.add("'" + str.replaceAll("'", "'\"'\"'") + "'");
        }
        return StringUtils.join(changedCommands, " ");
    }

    public static String scriptFilePath (String dir) {
        return dir + FILE_PATH_SEPARATOR + "storm-worker-script.sh";
    }

    public static String containerFilePath (String dir) {
        return dir + FILE_PATH_SEPARATOR + "launch_container.sh";
    }

    public static Object nullToZero (Object v) {
        return (v != null ? v : 0);
    }

    /**
     * Deletes a file or directory and its contents if it exists. Does not
     * complain if the input is null or does not exist.
     * @param path the path to the file or directory
     */
    public static void forceDelete(String path) throws IOException {
        _instance.forceDeleteImpl(path);
    }

    // Non-static impl methods exist for mocking purposes.
    protected void forceDeleteImpl(String path) throws IOException {
        LOG.debug("Deleting path {}", path);
        if (checkFileExists(path)) {
            try {
                FileUtils.forceDelete(new File(path));
            } catch (FileNotFoundException ignored) {}
        }
    }

    /**
     * Returns a Collection of file names found under the given directory.
     * @param dir a directory
     * @return the Collection of file names
     */
    public static Collection<String> readDirContents(String dir) {
        Collection<String> ret = new HashSet<>();
        File[] files = new File(dir).listFiles();
        if (files != null) {
            for (File f: files) {
                ret.add(f.getName());
            }
        }
        return ret;
    }

    /**
     * Returns the value of java.class.path System property. Kept separate for
     * testing.
     * @return the classpath
     */
    public static String currentClasspath() {
        return _instance.currentClasspathImpl();
    }

    // Non-static impl methods exist for mocking purposes.
    public String currentClasspathImpl() {
        return System.getProperty("java.class.path");
    }

    public static String addToClasspath(String classpath,
                Collection<String> paths) {
        return _instance.addToClasspathImpl(classpath, paths);
    }

    public static String addToClasspath(Collection<String> classpaths,
                Collection<String> paths) {
        return _instance.addToClasspathImpl(classpaths, paths);
    }

    // Non-static impl methods exist for mocking purposes.
    public String addToClasspathImpl(String classpath,
                Collection<String> paths) {
        if (paths == null || paths.isEmpty()) {
            return classpath;
        }
        List<String> l = new LinkedList<>();
        l.add(classpath);
        l.addAll(paths);
        return StringUtils.join(l, CLASS_PATH_SEPARATOR);
    }

    public String addToClasspathImpl(Collection<String> classpaths,
                Collection<String> paths) {
        List<String> allPaths = new ArrayList<>();
        if(classpaths != null) {
            allPaths.addAll(classpaths);
        }
        if(paths != null) {
            allPaths.addAll(paths);
        }
        return StringUtils.join(allPaths, CLASS_PATH_SEPARATOR);
    }

    public static class UptimeComputer {
        int startTime = 0;

        public UptimeComputer() {
            startTime = Time.currentTimeSecs();
        }

        public int upTime() {
            return Time.deltaSecs(startTime);
        }
    }

    public static UptimeComputer makeUptimeComputer() {
        return _instance.makeUptimeComputerImpl();
    }

    // Non-static impl methods exist for mocking purposes.
    public UptimeComputer makeUptimeComputerImpl() {
        return new UptimeComputer();
    }

    /**
     * a or b the first one that is not null
     * @param a something
     * @param b something else
     * @return a or b the first one that is not null
     */
    public static <V> V OR(V a, V b) {
        return a == null ? b : a;
    }

    /**
     * Writes a posix shell script file to be executed in its own process.
     * @param dir the directory under which the script is to be written
     * @param command the command the script is to execute
     * @param environment optional environment variables to set before running the script's command. May be  null.
     * @return the path to the script that has been written
     */
    public static String writeScript(String dir, List<String> command,
                                     Map<String,String> environment) throws IOException {
        String path = Utils.scriptFilePath(dir);
        try(BufferedWriter out = new BufferedWriter(new FileWriter(path))) {
            out.write("#!/bin/bash");
            out.newLine();
            if (environment != null) {
                for (String k : environment.keySet()) {
                    String v = environment.get(k);
                    if (v == null) {
                        v = "";
                    }
                    out.write(Utils.shellCmd(
                            Arrays.asList(
                                    "export",k+"="+v)));
                    out.write(";");
                    out.newLine();
                }
            }
            out.newLine();
            out.write("exec "+Utils.shellCmd(command)+";");
        }
        return path;
    }

    /**
     * A thread that can answer if it is sleeping in the case of simulated time.
     * This class is not useful when simulated time is not being used.
     */
    public static class SmartThread extends Thread {
        public boolean isSleeping() {
            return Time.isThreadWaiting(this);
        }
        public SmartThread(Runnable r) {
            super(r);
        }
    }

    /**
     * Creates a thread that calls the given code repeatedly, sleeping for an
     * interval of seconds equal to the return value of the previous call.
     *
     * The given afn may be a callable that returns the number of seconds to
     * sleep, or it may be a Callable that returns another Callable that in turn
     * returns the number of seconds to sleep. In the latter case isFactory.
     *
     * @param afn the code to call on each iteration
     * @param isDaemon whether the new thread should be a daemon thread
     * @param eh code to call when afn throws an exception
     * @param priority the new thread's priority
     * @param isFactory whether afn returns a callable instead of sleep seconds
     * @param startImmediately whether to start the thread before returning
     * @param threadName a suffix to be appended to the thread name
     * @return the newly created thread
     * @see java.lang.Thread
     */
    public static SmartThread asyncLoop(final Callable afn,
            boolean isDaemon, final Thread.UncaughtExceptionHandler eh,
            int priority, final boolean isFactory, boolean startImmediately,
            String threadName) {
        SmartThread thread = new SmartThread(new Runnable() {
            public void run() {
                Object s;
                try {
                    Callable fn = isFactory ? (Callable) afn.call() : afn;
                    while ((s = fn.call()) instanceof Long) {
                        Time.sleepSecs((Long) s);
                    }
                } catch (Throwable t) {
                    if (Utils.exceptionCauseIsInstanceOf(
                            InterruptedException.class, t)) {
                        LOG.info("Async loop interrupted!");
                        return;
                    }
                    LOG.error("Async loop died!", t);
                    throw new RuntimeException(t);
                }
            }
        });
        if (eh != null) {
            thread.setUncaughtExceptionHandler(eh);
        } else {
            thread.setUncaughtExceptionHandler(new Thread.UncaughtExceptionHandler() {
                public void uncaughtException(Thread t, Throwable e) {
                    LOG.error("Async loop died!", e);
                    Utils.exitProcess(1, "Async loop died!");
                }
            });
        }
        thread.setDaemon(isDaemon);
        thread.setPriority(priority);
        if (threadName != null && !threadName.isEmpty()) {
            thread.setName(thread.getName() +"-"+ threadName);
        }
        if (startImmediately) {
            thread.start();
        }
        return thread;
    }

    /**
     * Convenience method used when only the function and name suffix are given.
     * @param afn the code to call on each iteration
     * @param threadName a suffix to be appended to the thread name
     * @return the newly created thread
     * @see java.lang.Thread
     */
    public static SmartThread asyncLoop(final Callable afn, String threadName, final Thread.UncaughtExceptionHandler eh) {
        return asyncLoop(afn, false, eh, Thread.NORM_PRIORITY, false, true,
                threadName);
    }

    /**
     * Convenience method used when only the function is given.
     * @param afn the code to call on each iteration
     * @return the newly created thread
     */
    public static SmartThread asyncLoop(final Callable afn) {
        return asyncLoop(afn, false, null, Thread.NORM_PRIORITY, false, true,
                null);
    }

    public static <T> List<T> interleaveAll(List<List<T>> nodeList) {
        if (nodeList != null && nodeList.size() > 0) {
            List<T> first = new ArrayList<T>();
            List<List<T>> rest = new ArrayList<List<T>>();
            for (List<T> node : nodeList) {
                if (node != null && node.size() > 0) {
                  first.add(node.get(0));
                  rest.add(node.subList(1, node.size()));
                }
            }
            List<T> interleaveRest = interleaveAll(rest);
            if (interleaveRest != null) {
                first.addAll(interleaveRest);
            }
            return first;
        }
        return null;
      }

    public static long bitXor(Long a, Long b) {
        return a ^ b;
    }

    public static List<String> getRepeat(List<String> list) {
        List<String> rtn = new ArrayList<String>();
        Set<String> idSet = new HashSet<String>();

        for (String id : list) {
            if (idSet.contains(id)) {
                rtn.add(id);
            } else {
                idSet.add(id);
            }
        }

        return rtn;
    }

    /**
     * converts a clojure PersistentMap to java HashMap
     */
    public static Map<String, Object> convertClojureMapToJavaMap(Map map) {
        Map<String, Object> ret = new HashMap<>(map.size());
        for (Object obj : map.entrySet()) {
            Map.Entry entry = (Map.Entry) obj;
            Keyword keyword = (Keyword) entry.getKey();
            String key = keyword.getName();
            if (key.startsWith(":")) {
                key = key.substring(1, key.length());
            }
            Object value = entry.getValue();
            ret.put(key, value);
        }

        return ret;
    }

<<<<<<< HEAD
=======
    /**
     * Add version information to the given topology
     * @param topology the topology being submitted (MIGHT BE MODIFIED)
     * @return topology
     */
    public static StormTopology addVersions(StormTopology topology) {
        String stormVersion = VersionInfo.getVersion();
        LOG.warn("STORM-VERSION new {} old {}", stormVersion, topology.get_storm_version());
        if (stormVersion != null && 
                !"Unknown".equalsIgnoreCase(stormVersion) && 
                !topology.is_set_storm_version()) {
            topology.set_storm_version(stormVersion);
        }
        
        String jdkVersion = System.getProperty("java.version");
        if (jdkVersion != null && !topology.is_set_jdk_version()) {
            topology.set_jdk_version(jdkVersion);
        }
        return topology;
    }
>>>>>>> 9d50f676
}
<|MERGE_RESOLUTION|>--- conflicted
+++ resolved
@@ -2277,8 +2277,6 @@
         return ret;
     }
 
-<<<<<<< HEAD
-=======
     /**
      * Add version information to the given topology
      * @param topology the topology being submitted (MIGHT BE MODIFIED)
@@ -2299,5 +2297,4 @@
         }
         return topology;
     }
->>>>>>> 9d50f676
 }
