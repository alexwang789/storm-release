--- conflicted
+++ resolved
@@ -237,20 +237,6 @@
                 if(topologyNameExists(conf, name, asUser)) {
                     throw new RuntimeException("Topology with name `" + name + "` already exists on cluster");
                 }
-<<<<<<< HEAD
-                String jar = submitJarAs(conf, System.getProperty("storm.jar"), progressListener, asUser);
-                try (NimbusClient client = NimbusClient.getConfiguredClientAs(conf, asUser)){
-                    LOG.info("Submitting topology " + name + " in distributed mode with conf " + serConf);
-                    if (opts != null) {
-                        client.getClient().submitTopologyWithOpts(name, jar, serConf, topology, opts);
-                    } else {
-                        // this is for backwards compatibility
-                        client.getClient().submitTopology(name, jar, serConf, topology);
-                    }
-                    LOG.info("Finished submitting topology: " + name);
-                } catch (InvalidTopologyException e) {
-                    LOG.warn("Topology submission exception: " + e.get_msg());
-=======
 
                 // Dependency uploading only makes sense for distributed mode
                 List<String> jarsBlobKeys = Collections.emptyList();
@@ -265,7 +251,6 @@
                     // remove uploaded jars blobs, not artifacts since they're shared across the cluster
                     uploader.deleteBlobs(jarsBlobKeys);
                     uploader.shutdown();
->>>>>>> e7f0272c
                     throw e;
                 }
 
