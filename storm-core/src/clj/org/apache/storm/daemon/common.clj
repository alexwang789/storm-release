--- conflicted
+++ resolved
@@ -340,10 +340,7 @@
                           {}
                           (SystemBolt.)
                           {SYSTEM-TICK-STREAM-ID (thrift/output-fields ["rate_secs"])
-<<<<<<< HEAD
-=======
                            METRICS-STARTUP-STREAM-ID (thrift/direct-output-fields ["interval" "tasks"])
->>>>>>> 9d50f676
                            METRICS-STREAM-ID (thrift/direct-output-fields ["task-info" "data-points"])
                            METRICS-TICK-STREAM-ID (thrift/output-fields ["interval"])
                            METRICS-AGGREGATE-STREAM-ID (thrift/output-fields ["task-info" "data-points"])
