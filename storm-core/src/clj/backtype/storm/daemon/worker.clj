--- conflicted
+++ resolved
@@ -129,23 +129,14 @@
                   (.add local pair) 
 
                   ;;Using java objects directly to avoid performance issues in java code
-<<<<<<< HEAD
-                  (let [node+port (get @task->node+port task)]
-                    (when (not (.get remoteMap node+port))
-                      (.put remoteMap node+port (ArrayList.)))
-                    (let [remote (.get remoteMap node+port)]
+                  (do
+                    (when (not (.get remoteMap task))
+                      (.put remoteMap task (ArrayList.)))
+                    (let [remote (.get remoteMap task)]
                       (if (not-nil? task)
                         (.add remote (TaskMessage. task (.serialize serializer tuple)))
                         (log-warn "Can't transfer tuple - task value is nil. tuple type: " (pr-str (type tuple)) " and information: " (pr-str tuple)))
                      ))))
-=======
-                  (do
-                    (when (not (.get remoteMap task))
-                      (.put remoteMap task (ArrayList.)))
-                    (let [remote (.get remoteMap task)]
-                      (.add remote (TaskMessage. task (.serialize serializer tuple)))
-                      ))))
->>>>>>> 85c5096e
                 (local-transfer local)
                 (disruptor/publish transfer-queue remoteMap)
               ))]
@@ -351,9 +342,9 @@
         
         (when batch-end?
           (read-locked endpoint-socket-lock
-            (let [node+port->socket @node+port->socket
-                  task->node+port @task->node+port]
-              (.send drainer task->node+port node+port->socket)))
+             (let [node+port->socket @node+port->socket
+                   task->node+port @task->node+port]
+               (.send drainer task->node+port node+port->socket)))
           (.clear drainer))))))
 
 ;; Check whether this messaging connection is ready to send data
