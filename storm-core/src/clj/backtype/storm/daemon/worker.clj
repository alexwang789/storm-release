;; Licensed to the Apache Software Foundation (ASF) under one
;; or more contributor license agreements.  See the NOTICE file
;; distributed with this work for additional information
;; regarding copyright ownership.  The ASF licenses this file
;; to you under the Apache License, Version 2.0 (the
;; "License"); you may not use this file except in compliance
;; with the License.  You may obtain a copy of the License at
;;
;; http://www.apache.org/licenses/LICENSE-2.0
;;
;; Unless required by applicable law or agreed to in writing, software
;; distributed under the License is distributed on an "AS IS" BASIS,
;; WITHOUT WARRANTIES OR CONDITIONS OF ANY KIND, either express or implied.
;; See the License for the specific language governing permissions and
;; limitations under the License.
(ns backtype.storm.daemon.worker
  (:use [backtype.storm.daemon common])
  (:use [backtype.storm bootstrap])
  (:require [backtype.storm.daemon [executor :as executor]])
  (:import [java.util.concurrent Executors])
  (:import [java.util ArrayList HashMap])
  (:import [backtype.storm.utils TransferDrainer])
  (:import [backtype.storm.messaging TransportFactory])
  (:import [backtype.storm.messaging TaskMessage IContext IConnection])
  (:import [backtype.storm.security.auth AuthUtils])
  (:import [javax.security.auth Subject])
  (:import [java.security PrivilegedExceptionAction])
  (:gen-class))

(bootstrap)

(defmulti mk-suicide-fn cluster-mode)

(defn read-worker-executors [storm-conf storm-cluster-state storm-id assignment-id port assignment-versions]
  (log-message "Reading Assignments.")
  (let [assignment (:executor->node+port (.assignment-info storm-cluster-state storm-id nil))]
    (doall
     (concat     
      [Constants/SYSTEM_EXECUTOR_ID]
      (mapcat (fn [[executor loc]]
                (if (= loc [assignment-id port])
                  [executor]
                  ))
              assignment)))))

(defnk do-executor-heartbeats [worker :executors nil]
  ;; stats is how we know what executors are assigned to this worker 
  (let [stats (if-not executors
                  (into {} (map (fn [e] {e nil}) (:executors worker)))
                  (->> executors
                    (map (fn [e] {(executor/get-executor-id e) (executor/render-stats e)}))
                    (apply merge)))
        zk-hb {:storm-id (:storm-id worker)
               :executor-stats stats
               :uptime ((:uptime worker))
               :time-secs (current-time-secs)
               }]
    ;; do the zookeeper heartbeat
    (.worker-heartbeat! (:storm-cluster-state worker) (:storm-id worker) (:assignment-id worker) (:port worker) zk-hb)    
    ))

(defn do-heartbeat [worker]
  (let [conf (:conf worker)
        hb (WorkerHeartbeat.
             (current-time-secs)
             (:storm-id worker)
             (:executors worker)
             (:port worker))
        state (worker-state conf (:worker-id worker))]
    (log-debug "Doing heartbeat " (pr-str hb))
    ;; do the local-file-system heartbeat.
    (.put state
        LS-WORKER-HEARTBEAT
        hb
        false
        )
    (.cleanup state 60) ; this is just in case supervisor is down so that disk doesn't fill up.
                         ; it shouldn't take supervisor 120 seconds between listing dir and reading it

    ))

(defn worker-outbound-tasks
  "Returns seq of task-ids that receive messages from this worker"
  [worker]
  (let [context (worker-context worker)
        components (mapcat
                     (fn [task-id]
                       (->> (.getComponentId context (int task-id))
                            (.getTargets context)
                            vals
                            (map keys)
                            (apply concat)))
                     (:task-ids worker))]
    (-> worker
        :task->component
        reverse-map
        (select-keys components)
        vals
        flatten
        set )))

(defn mk-transfer-local-fn [worker]
  (let [short-executor-receive-queue-map (:short-executor-receive-queue-map worker)
        task->short-executor (:task->short-executor worker)
        task-getter (comp #(get task->short-executor %) fast-first)]
    (fn [tuple-batch]
      (let [grouped (fast-group-by task-getter tuple-batch)]
        (fast-map-iter [[short-executor pairs] grouped]
          (let [q (short-executor-receive-queue-map short-executor)]
            (if q
              (disruptor/publish q pairs)
              (log-warn "Received invalid messages for unknown tasks. Dropping... ")
              )))))))

(defn- assert-can-serialize [^KryoTupleSerializer serializer tuple-batch]
  "Check that all of the tuples can be serialized by serializing them."
  (fast-list-iter [[task tuple :as pair] tuple-batch]
    (.serialize serializer tuple)))

(defn mk-transfer-fn [worker]
  (let [local-tasks (-> worker :task-ids set)
        local-transfer (:transfer-local-fn worker)
        ^DisruptorQueue transfer-queue (:transfer-queue worker)
        task->node+port (:cached-task->node+port worker)
        try-serialize-local ((:conf worker) TOPOLOGY-TESTING-ALWAYS-TRY-SERIALIZE)
        transfer-fn
          (fn [^KryoTupleSerializer serializer tuple-batch]
            (let [local (ArrayList.)
                  remoteMap (HashMap.)]
              (fast-list-iter [[task tuple :as pair] tuple-batch]
                (if (local-tasks task)
                  (.add local pair) 

                  ;;Using java objects directly to avoid performance issues in java code
                  (let [node+port (get @task->node+port task)]
                    (when (not (.get remoteMap node+port))
                      (.put remoteMap node+port (ArrayList.)))
                    (let [remote (.get remoteMap node+port)]
                      (.add remote (TaskMessage. task (.serialize serializer tuple)))
                     )))) 
                (local-transfer local)
                (disruptor/publish transfer-queue remoteMap)
              ))]
    (if try-serialize-local
      (do 
        (log-warn "WILL TRY TO SERIALIZE ALL TUPLES (Turn off " TOPOLOGY-TESTING-ALWAYS-TRY-SERIALIZE " for production)")
        (fn [^KryoTupleSerializer serializer tuple-batch]
          (assert-can-serialize serializer tuple-batch)
          (transfer-fn serializer tuple-batch)))
      transfer-fn)))

(defn- mk-receive-queue-map [storm-conf executors]
  (->> executors
       ;; TODO: this depends on the type of executor
       (map (fn [e] [e (disruptor/disruptor-queue (str "receive-queue" e)
                                                  (storm-conf TOPOLOGY-EXECUTOR-RECEIVE-BUFFER-SIZE)
                                                  :wait-strategy (storm-conf TOPOLOGY-DISRUPTOR-WAIT-STRATEGY))]))
       (into {})
       ))

(defn- stream->fields [^StormTopology topology component]
  (->> (ThriftTopologyUtils/getComponentCommon topology component)
       .get_streams
       (map (fn [[s info]] [s (Fields. (.get_output_fields info))]))
       (into {})
       (HashMap.)))

(defn component->stream->fields [^StormTopology topology]
  (->> (ThriftTopologyUtils/getComponentIds topology)
       (map (fn [c] [c (stream->fields topology c)]))
       (into {})
       (HashMap.)))

(defn- mk-default-resources [worker]
  (let [conf (:conf worker)
        thread-pool-size (int (conf TOPOLOGY-WORKER-SHARED-THREAD-POOL-SIZE))]
    {WorkerTopologyContext/SHARED_EXECUTOR (Executors/newFixedThreadPool thread-pool-size)}
    ))

(defn- mk-user-resources [worker]
  ;;TODO: need to invoke a hook provided by the topology, giving it a chance to create user resources.
  ;; this would be part of the initialization hook
  ;; need to separate workertopologycontext into WorkerContext and WorkerUserContext.
  ;; actually just do it via interfaces. just need to make sure to hide setResource from tasks
  {})

(defn mk-halting-timer [timer-name]
  (mk-timer :kill-fn (fn [t]
                       (log-error t "Error when processing event")
                       (exit-process! 20 "Error when processing an event")
                       )
            :timer-name timer-name))

<<<<<<< HEAD
(defn recursive-map-worker-data [conf mq-context storm-id assignment-id port
                                  storm-conf
                                  worker-id 
                                  cluster-state 
                                  storm-cluster-state
                                  executors 
                                  transfer-queue
                                  executor-receive-queue-map 
                                  receive-queue-map
                                  topology]
  (recursive-map
=======
(defn worker-data [conf mq-context storm-id assignment-id port worker-id]
  (let [assignment-versions (atom {})
        cluster-state (cluster/mk-distributed-cluster-state conf)
        storm-cluster-state (cluster/mk-storm-cluster-state cluster-state)
        storm-conf (read-supervisor-storm-conf conf storm-id)
        executors (set (read-worker-executors storm-conf storm-cluster-state storm-id assignment-id port assignment-versions))
        transfer-queue (disruptor/disruptor-queue "worker-transfer-queue" (storm-conf TOPOLOGY-TRANSFER-BUFFER-SIZE)
                                                  :wait-strategy (storm-conf TOPOLOGY-DISRUPTOR-WAIT-STRATEGY))
        executor-receive-queue-map (mk-receive-queue-map storm-conf executors)
        
        receive-queue-map (->> executor-receive-queue-map
                               (mapcat (fn [[e queue]] (for [t (executor-id->tasks e)] [t queue])))
                               (into {}))

        topology (read-supervisor-topology conf storm-id)]
    (recursive-map
>>>>>>> b2a8a77c
      :conf conf
      :mq-context (if mq-context
                      mq-context
                      (TransportFactory/makeContext storm-conf))
      :storm-id storm-id
      :assignment-id assignment-id
      :port port
      :worker-id worker-id
      :cluster-state cluster-state
      :storm-cluster-state storm-cluster-state
      :storm-active-atom (atom false)
      :executors executors
      :task-ids (->> receive-queue-map keys (map int) sort)
      :storm-conf storm-conf
      :topology topology
      :system-topology (system-topology! storm-conf topology)
      :heartbeat-timer (mk-halting-timer "heartbeat-timer")
      :refresh-connections-timer (mk-halting-timer "refresh-connections-timer")
      :refresh-credentials-timer (mk-halting-timer "refresh-credentials-timer")
      :refresh-active-timer (mk-halting-timer "refresh-active-timer")
      :executor-heartbeat-timer (mk-halting-timer "executor-heartbeat-timer")
      :user-timer (mk-halting-timer "user-timer")
      :task->component (HashMap. (storm-task-info topology storm-conf)) ; for optimized access when used in tasks later on
      :component->stream->fields (component->stream->fields (:system-topology <>))
      :component->sorted-tasks (->> (:task->component <>) reverse-map (map-val sort))
      :endpoint-socket-lock (mk-rw-lock)
      :cached-node+port->socket (atom {})
      :cached-task->node+port (atom {})
      :transfer-queue transfer-queue
      :executor-receive-queue-map executor-receive-queue-map
      :short-executor-receive-queue-map (map-key first executor-receive-queue-map)
      :task->short-executor (->> executors
                                 (mapcat (fn [e] (for [t (executor-id->tasks e)] [t (first e)])))
                                 (into {})
                                 (HashMap.))
      :suicide-fn (mk-suicide-fn conf)
      :uptime (uptime-computer)
      :default-shared-resources (mk-default-resources <>)
      :user-shared-resources (mk-user-resources <>)
      :transfer-local-fn (mk-transfer-local-fn <>)
      :receiver-thread-count (get storm-conf WORKER-RECEIVER-THREAD-COUNT)
      :transfer-fn (mk-transfer-fn <>)
<<<<<<< HEAD
      ))

(defn worker-data [conf mq-context storm-id assignment-id port worker-id storm-conf cluster-state storm-cluster-state]
  (let [executors (set (read-worker-executors storm-conf storm-cluster-state storm-id assignment-id port))
        transfer-queue (disruptor/disruptor-queue "worker-transfer-queue" (storm-conf TOPOLOGY-TRANSFER-BUFFER-SIZE)
                                                  :wait-strategy (storm-conf TOPOLOGY-DISRUPTOR-WAIT-STRATEGY))
        executor-receive-queue-map (mk-receive-queue-map storm-conf executors)
        
        receive-queue-map (->> executor-receive-queue-map
                               (mapcat (fn [[e queue]] (for [t (executor-id->tasks e)] [t queue])))
                               (into {}))

        topology (read-supervisor-topology conf storm-id)]
        (recursive-map-worker-data 
          conf mq-context storm-id assignment-id port
          storm-conf
          worker-id 
          cluster-state 
          storm-cluster-state
          executors 
          transfer-queue
          executor-receive-queue-map 
          receive-queue-map
          topology)
  ))
=======
      :assignment-versions assignment-versions
      )))
>>>>>>> b2a8a77c

(defn- endpoint->string [[node port]]
  (str port "/" node))

(defn string->endpoint [^String s]
  (let [[port-str node] (.split s "/" 2)]
    [node (Integer/valueOf port-str)]
    ))

(defn mk-refresh-connections [worker]
  (let [outbound-tasks (worker-outbound-tasks worker)
        conf (:conf worker)
        storm-cluster-state (:storm-cluster-state worker)
        storm-id (:storm-id worker)]
    (fn this
      ([]
        (this (fn [& ignored] (schedule (:refresh-connections-timer worker) 0 this))))
      ([callback]
         (let [version (.assignment-version storm-cluster-state storm-id callback)
               assignment (if (= version (:version (get @(:assignment-versions worker) storm-id)))
                            (:data (get @(:assignment-versions worker) storm-id))
                            (let [new-assignment (.assignment-info-with-version storm-cluster-state storm-id callback)]
                              (swap! (:assignment-versions worker) assoc storm-id new-assignment)
                              (:data new-assignment)))
              my-assignment (-> assignment
                                :executor->node+port
                                to-task->node+port
                                (select-keys outbound-tasks)
                                (#(map-val endpoint->string %)))
              ;; we dont need a connection for the local tasks anymore
              needed-assignment (->> my-assignment
                                      (filter-key (complement (-> worker :task-ids set))))
              needed-connections (-> needed-assignment vals set)
              needed-tasks (-> needed-assignment keys)
              
              current-connections (set (keys @(:cached-node+port->socket worker)))
              new-connections (set/difference needed-connections current-connections)
              remove-connections (set/difference current-connections needed-connections)]
              (swap! (:cached-node+port->socket worker)
                     #(HashMap. (merge (into {} %1) %2))
                     (into {}
                       (dofor [endpoint-str new-connections
                               :let [[node port] (string->endpoint endpoint-str)]]
                         [endpoint-str
                          (.connect
                           ^IContext (:mq-context worker)
                           storm-id
                           ((:node->host assignment) node)
                           port)
                          ]
                         )))
              (write-locked (:endpoint-socket-lock worker)
                (reset! (:cached-task->node+port worker)
                        (HashMap. my-assignment)))
              (doseq [endpoint remove-connections]
                (.close (get @(:cached-node+port->socket worker) endpoint)))
              (apply swap!
                     (:cached-node+port->socket worker)
                     #(HashMap. (apply dissoc (into {} %1) %&))
                     remove-connections)
              
              (let [missing-tasks (->> needed-tasks
                                       (filter (complement my-assignment)))]
                (when-not (empty? missing-tasks)
                  (log-warn "Missing assignment for following tasks: " (pr-str missing-tasks))
                  )))))))

(defn refresh-storm-active
  ([worker]
    (refresh-storm-active worker (fn [& ignored] (schedule (:refresh-active-timer worker) 0 (partial refresh-storm-active worker)))))
  ([worker callback]
    (let [base (.storm-base (:storm-cluster-state worker) (:storm-id worker) callback)]
     (reset!
      (:storm-active-atom worker)
      (= :active (-> base :status :type))
      ))
     ))

;; TODO: consider having a max batch size besides what disruptor does automagically to prevent latency issues
(defn mk-transfer-tuples-handler [worker]
  (let [^DisruptorQueue transfer-queue (:transfer-queue worker)
        drainer (TransferDrainer.)
        node+port->socket (:cached-node+port->socket worker)
        task->node+port (:cached-task->node+port worker)
        endpoint-socket-lock (:endpoint-socket-lock worker)
        ]
    (disruptor/clojure-handler
      (fn [packets _ batch-end?]
        (.add drainer packets)
        
        (when batch-end?
          (read-locked endpoint-socket-lock
            (let [node+port->socket @node+port->socket]
              (.send drainer node+port->socket)))
          (.clear drainer))))))

(defn launch-receive-thread [worker]
  (log-message "Launching receive-thread for " (:assignment-id worker) ":" (:port worker))
  (msg-loader/launch-receive-thread!
    (:mq-context worker)
    (:storm-id worker)
    (:receiver-thread-count worker)
    (:port worker)
    (:transfer-local-fn worker)
    (-> worker :storm-conf (get TOPOLOGY-RECEIVER-BUFFER-SIZE))
    :kill-fn (fn [t] (exit-process! 11))))

(defn- close-resources [worker]
  (let [dr (:default-shared-resources worker)]
    (log-message "Shutting down default resources")
    (.shutdownNow (get dr WorkerTopologyContext/SHARED_EXECUTOR))
    (log-message "Shut down default resources")))

(defn- override-login-config-with-system-property [conf]
  (if-let [login_conf_file (System/getProperty "java.security.auth.login.config")]
    (assoc conf "java.security.auth.login.config" login_conf_file)
    conf))

;; TODO: should worker even take the storm-id as input? this should be
;; deducable from cluster state (by searching through assignments)
;; what about if there's inconsistency in assignments? -> but nimbus
;; should guarantee this consistency
;; TODO: consider doing worker heartbeating rather than task heartbeating to reduce the load on zookeeper
(defserverfn mk-worker [conf shared-mq-context storm-id assignment-id port worker-id]
  (log-message "Launching worker for " storm-id " on " assignment-id ":" port " with id " worker-id
               " and conf " conf)
  (if-not (local-mode? conf)
    (redirect-stdio-to-slf4j!))
  ;; because in local mode, its not a separate
  ;; process. supervisor will register it in this case
  (when (= :distributed (cluster-mode conf))
    (touch (worker-pid-path conf worker-id (process-pid))))
  (let [storm-conf (read-supervisor-storm-conf conf storm-id)
        storm-conf (override-login-config-with-system-property storm-conf)
        acls (Utils/getWorkerACL storm-conf)
        cluster-state (cluster/mk-distributed-cluster-state conf :auth-conf storm-conf :acls acls)
        storm-cluster-state (cluster/mk-storm-cluster-state cluster-state :acls acls)
        initial-credentials (.credentials storm-cluster-state storm-id nil)
        auto-creds (AuthUtils/GetAutoCredentials storm-conf)
        subject (AuthUtils/populateSubject nil auto-creds initial-credentials)]
      (Subject/doAs subject (reify PrivilegedExceptionAction 
        (run [this]
          (let [worker (worker-data conf shared-mq-context storm-id assignment-id port worker-id storm-conf cluster-state storm-cluster-state)
        heartbeat-fn #(do-heartbeat worker)

        ;; do this here so that the worker process dies if this fails
        ;; it's important that worker heartbeat to supervisor ASAP when launching so that the supervisor knows it's running (and can move on)
        _ (heartbeat-fn)
 
        executors (atom nil)
        ;; launch heartbeat threads immediately so that slow-loading tasks don't cause the worker to timeout
        ;; to the supervisor
        _ (schedule-recurring (:heartbeat-timer worker) 0 (conf WORKER-HEARTBEAT-FREQUENCY-SECS) heartbeat-fn)
        _ (schedule-recurring (:executor-heartbeat-timer worker) 0 (conf TASK-HEARTBEAT-FREQUENCY-SECS) #(do-executor-heartbeats worker :executors @executors))

        refresh-connections (mk-refresh-connections worker)

        _ (refresh-connections nil)
        _ (refresh-storm-active worker nil)
 
        _ (reset! executors (dofor [e (:executors worker)] (executor/mk-executor worker e initial-credentials)))
        receive-thread-shutdown (launch-receive-thread worker)
        
        transfer-tuples (mk-transfer-tuples-handler worker)
        
        transfer-thread (disruptor/consume-loop* (:transfer-queue worker) transfer-tuples)                                       
        shutdown* (fn []
                    (log-message "Shutting down worker " storm-id " " assignment-id " " port)
                    (doseq [[_ socket] @(:cached-node+port->socket worker)]
                      ;; this will do best effort flushing since the linger period
                      ;; was set on creation
                      (.close socket))
                    (log-message "Shutting down receive thread")
                    (receive-thread-shutdown)
                    (log-message "Shut down receive thread")
                    (log-message "Terminating messaging context")
                    (log-message "Shutting down executors")
                    (doseq [executor @executors] (.shutdown executor))
                    (log-message "Shut down executors")
                                        
                    ;;this is fine because the only time this is shared is when it's a local context,
                    ;;in which case it's a noop
                    (.term ^IContext (:mq-context worker))
                    (log-message "Shutting down transfer thread")
                    (disruptor/halt-with-interrupt! (:transfer-queue worker))

                    (.interrupt transfer-thread)
                    (.join transfer-thread)
                    (log-message "Shut down transfer thread")
                    (cancel-timer (:heartbeat-timer worker))
                    (cancel-timer (:refresh-connections-timer worker))
                    (cancel-timer (:refresh-credentials-timer worker))
                    (cancel-timer (:refresh-active-timer worker))
                    (cancel-timer (:executor-heartbeat-timer worker))
                    (cancel-timer (:user-timer worker))
                    
                    (close-resources worker)
                    
                    ;; TODO: here need to invoke the "shutdown" method of WorkerHook
                    
                    (.remove-worker-heartbeat! (:storm-cluster-state worker) storm-id assignment-id port)
                    (log-message "Disconnecting from storm cluster state context")
                    (.disconnect (:storm-cluster-state worker))
                    (.close (:cluster-state worker))
                    (log-message "Shut down worker " storm-id " " assignment-id " " port))
        ret (reify
             Shutdownable
             (shutdown
              [this]
              (shutdown*))
             DaemonCommon
             (waiting? [this]
               (and
                 (timer-waiting? (:heartbeat-timer worker))
                 (timer-waiting? (:refresh-connections-timer worker))
                 (timer-waiting? (:refresh-credentials-timer worker))
                 (timer-waiting? (:refresh-active-timer worker))
                 (timer-waiting? (:executor-heartbeat-timer worker))
                 (timer-waiting? (:user-timer worker))
                 ))
             )
        credentials (atom initial-credentials)
        check-credentials-changed (fn []
                                    (let [new-creds (.credentials (:storm-cluster-state worker) storm-id nil)]
                                      (when-not (= new-creds @credentials) ;;This does not have to be atomic, worst case we update when one is not needed
                                        (AuthUtils/updateSubject subject auto-creds new-creds)
                                        (dofor [e @executors] (.credentials-changed e new-creds))
                                        (reset! credentials new-creds))))
      ]
    (.credentials (:storm-cluster-state worker) storm-id (fn [args] (check-credentials-changed)))
    (schedule-recurring (:refresh-credentials-timer worker) 0 (conf TASK-CREDENTIALS-POLL-SECS) check-credentials-changed)
    (schedule-recurring (:refresh-connections-timer worker) 0 (conf TASK-REFRESH-POLL-SECS) refresh-connections)
    (schedule-recurring (:refresh-active-timer worker) 0 (conf TASK-REFRESH-POLL-SECS) (partial refresh-storm-active worker))

    (log-message "Worker has topology config " (:storm-conf worker))
    (log-message "Worker " worker-id " for storm " storm-id " on " assignment-id ":" port " has finished loading")
    ret
    ))))))

(defmethod mk-suicide-fn
  :local [conf]
  (fn [] (exit-process! 1 "Worker died")))

(defmethod mk-suicide-fn
  :distributed [conf]
  (fn [] (exit-process! 1 "Worker died")))

(defn -main [storm-id assignment-id port-str worker-id]  
  (let [conf (read-storm-config)]
    (validate-distributed-mode! conf)
    (let [worker (mk-worker conf nil storm-id assignment-id (Integer/parseInt port-str) worker-id)]
      (add-shutdown-hook-with-force-kill-in-1-sec #(.shutdown worker)))))<|MERGE_RESOLUTION|>--- conflicted
+++ resolved
@@ -191,24 +191,8 @@
                        )
             :timer-name timer-name))
 
-<<<<<<< HEAD
-(defn recursive-map-worker-data [conf mq-context storm-id assignment-id port
-                                  storm-conf
-                                  worker-id 
-                                  cluster-state 
-                                  storm-cluster-state
-                                  executors 
-                                  transfer-queue
-                                  executor-receive-queue-map 
-                                  receive-queue-map
-                                  topology]
-  (recursive-map
-=======
-(defn worker-data [conf mq-context storm-id assignment-id port worker-id]
+(defn worker-data [conf mq-context storm-id assignment-id port worker-id storm-conf cluster-state storm-cluster-state]
   (let [assignment-versions (atom {})
-        cluster-state (cluster/mk-distributed-cluster-state conf)
-        storm-cluster-state (cluster/mk-storm-cluster-state cluster-state)
-        storm-conf (read-supervisor-storm-conf conf storm-id)
         executors (set (read-worker-executors storm-conf storm-cluster-state storm-id assignment-id port assignment-versions))
         transfer-queue (disruptor/disruptor-queue "worker-transfer-queue" (storm-conf TOPOLOGY-TRANSFER-BUFFER-SIZE)
                                                   :wait-strategy (storm-conf TOPOLOGY-DISRUPTOR-WAIT-STRATEGY))
@@ -220,7 +204,6 @@
 
         topology (read-supervisor-topology conf storm-id)]
     (recursive-map
->>>>>>> b2a8a77c
       :conf conf
       :mq-context (if mq-context
                       mq-context
@@ -263,36 +246,8 @@
       :transfer-local-fn (mk-transfer-local-fn <>)
       :receiver-thread-count (get storm-conf WORKER-RECEIVER-THREAD-COUNT)
       :transfer-fn (mk-transfer-fn <>)
-<<<<<<< HEAD
-      ))
-
-(defn worker-data [conf mq-context storm-id assignment-id port worker-id storm-conf cluster-state storm-cluster-state]
-  (let [executors (set (read-worker-executors storm-conf storm-cluster-state storm-id assignment-id port))
-        transfer-queue (disruptor/disruptor-queue "worker-transfer-queue" (storm-conf TOPOLOGY-TRANSFER-BUFFER-SIZE)
-                                                  :wait-strategy (storm-conf TOPOLOGY-DISRUPTOR-WAIT-STRATEGY))
-        executor-receive-queue-map (mk-receive-queue-map storm-conf executors)
-        
-        receive-queue-map (->> executor-receive-queue-map
-                               (mapcat (fn [[e queue]] (for [t (executor-id->tasks e)] [t queue])))
-                               (into {}))
-
-        topology (read-supervisor-topology conf storm-id)]
-        (recursive-map-worker-data 
-          conf mq-context storm-id assignment-id port
-          storm-conf
-          worker-id 
-          cluster-state 
-          storm-cluster-state
-          executors 
-          transfer-queue
-          executor-receive-queue-map 
-          receive-queue-map
-          topology)
-  ))
-=======
       :assignment-versions assignment-versions
       )))
->>>>>>> b2a8a77c
 
 (defn- endpoint->string [[node port]]
   (str port "/" node))
