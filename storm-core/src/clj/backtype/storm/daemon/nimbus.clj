;; Licensed to the Apache Software Foundation (ASF) under one
;; or more contributor license agreements.  See the NOTICE file
;; distributed with this work for additional information
;; regarding copyright ownership.  The ASF licenses this file
;; to you under the Apache License, Version 2.0 (the
;; "License"); you may not use this file except in compliance
;; with the License.  You may obtain a copy of the License at
;;
;; http://www.apache.org/licenses/LICENSE-2.0
;;
;; Unless required by applicable law or agreed to in writing, software
;; distributed under the License is distributed on an "AS IS" BASIS,
;; WITHOUT WARRANTIES OR CONDITIONS OF ANY KIND, either express or implied.
;; See the License for the specific language governing permissions and
;; limitations under the License.
(ns backtype.storm.daemon.nimbus
  (:import [org.apache.thrift.server THsHaServer THsHaServer$Args])
  (:import [org.apache.thrift.protocol TBinaryProtocol TBinaryProtocol$Factory])
  (:import [org.apache.thrift.exception])
  (:import [org.apache.thrift.transport TNonblockingServerTransport TNonblockingServerSocket])
  (:import [org.apache.commons.io FileUtils])
  (:import [java.nio ByteBuffer]
           [java.util Collections HashMap]
           [backtype.storm.generated NimbusSummary])
  (:import [java.io FileNotFoundException File FileOutputStream])
  (:import [java.net InetAddress])
  (:import [java.nio.channels Channels WritableByteChannel])
  (:import [backtype.storm.security.auth ThriftServer ThriftConnectionType ReqContext AuthUtils])
  (:use [backtype.storm.scheduler.DefaultScheduler])
  (:import [backtype.storm.scheduler INimbus SupervisorDetails WorkerSlot TopologyDetails
            Cluster Topologies SchedulerAssignment SchedulerAssignmentImpl DefaultScheduler ExecutorDetails])
  (:import [backtype.storm.nimbus NimbusInfo])
  (:import [backtype.storm.utils TimeCacheMap TimeCacheMap$ExpiredCallback Utils ThriftTopologyUtils
            BufferFileInputStream])
  (:import [backtype.storm.generated NotAliveException AlreadyAliveException StormTopology ErrorInfo
            ExecutorInfo InvalidTopologyException Nimbus$Iface Nimbus$Processor SubmitOptions TopologyInitialStatus
            KillOptions RebalanceOptions ClusterSummary SupervisorSummary TopologySummary TopologyInfo
            ExecutorSummary AuthorizationException GetInfoOptions NumErrorsChoice
<<<<<<< HEAD
            ComponentPageInfo TopologyPageInfo])
=======
            LogConfig LogLevel LogLevelAction])
>>>>>>> 9ac9eb5a
  (:import [backtype.storm.daemon Shutdownable])
  (:use [backtype.storm util config log timer zookeeper])
  (:require [backtype.storm [cluster :as cluster]
                            [converter :as converter]
                            [stats :as stats]
                            [tuple :as tuple]])
  (:require [clojure.set :as set])
  (:import [backtype.storm.daemon.common StormBase Assignment])
  (:use [backtype.storm.daemon common])
  (:import [org.apache.zookeeper data.ACL ZooDefs$Ids ZooDefs$Perms])
  (:import [backtype.storm.utils VersionInfo])
  (:require [clj-time.core :as time])
  (:require [clj-time.coerce :as coerce])
  (:gen-class
    :methods [^{:static true} [launch [backtype.storm.scheduler.INimbus] void]]))

(defn file-cache-map [conf]
  (TimeCacheMap.
   (int (conf NIMBUS-FILE-COPY-EXPIRATION-SECS))
   (reify TimeCacheMap$ExpiredCallback
          (expire [this id stream]
                  (.close stream)
                  ))
   ))

(defn mk-scheduler [conf inimbus]
  (let [forced-scheduler (.getForcedScheduler inimbus)
        scheduler (cond
                    forced-scheduler
                    (do (log-message "Using forced scheduler from INimbus " (class forced-scheduler))
                        forced-scheduler)
    
                    (conf STORM-SCHEDULER)
                    (do (log-message "Using custom scheduler: " (conf STORM-SCHEDULER))
                        (-> (conf STORM-SCHEDULER) new-instance))
    
                    :else
                    (do (log-message "Using default scheduler")
                        (DefaultScheduler.)))]
    (.prepare scheduler conf)
    scheduler
    ))

(defmulti mk-code-distributor cluster-mode)
(defmulti sync-code cluster-mode)

(defnk is-leader [nimbus :throw-exception true]
  (let [leader-elector (:leader-elector nimbus)]
    (if (.isLeader leader-elector) true
      (if throw-exception
        (let [leader-address (.getLeader leader-elector)]
          (throw (RuntimeException. (str "not a leader, current leader is " leader-address))))))))

(def NIMBUS-ZK-ACLS
  [(first ZooDefs$Ids/CREATOR_ALL_ACL) 
   (ACL. (bit-or ZooDefs$Perms/READ ZooDefs$Perms/CREATE) ZooDefs$Ids/ANYONE_ID_UNSAFE)])

(defn nimbus-data [conf inimbus]
  (let [forced-scheduler (.getForcedScheduler inimbus)]
    {:conf conf
     :nimbus-host-port-info (NimbusInfo/fromConf conf)
     :inimbus inimbus
     :authorization-handler (mk-authorization-handler (conf NIMBUS-AUTHORIZER) conf)
     :impersonation-authorization-handler (mk-authorization-handler (conf NIMBUS-IMPERSONATION-AUTHORIZER) conf)
     :submitted-count (atom 0)
     :storm-cluster-state (cluster/mk-storm-cluster-state conf :acls (when
                                                                       (Utils/isZkAuthenticationConfiguredStormServer
                                                                         conf)
                                                                       NIMBUS-ZK-ACLS))
     :submit-lock (Object.)
     :cred-update-lock (Object.)
     :log-update-lock (Object.)
     :heartbeats-cache (atom {})
     :downloaders (file-cache-map conf)
     :uploaders (file-cache-map conf)
     :uptime (uptime-computer)
     :validator (new-instance (conf NIMBUS-TOPOLOGY-VALIDATOR))
     :timer (mk-timer :kill-fn (fn [t]
                                 (log-error t "Error when processing event")
                                 (exit-process! 20 "Error when processing an event")
                                 ))
     :scheduler (mk-scheduler conf inimbus)
     :leader-elector (zk-leader-elector conf)
     :code-distributor (mk-code-distributor conf)
     :id->sched-status (atom {})
     :cred-renewers (AuthUtils/GetCredentialRenewers conf)
     :nimbus-autocred-plugins (AuthUtils/getNimbusAutoCredPlugins conf)
     }))

(defn inbox [nimbus]
  (master-inbox (:conf nimbus)))

(defn- read-storm-conf [conf storm-id]
  (let [stormroot (master-stormdist-root conf storm-id)]
    (merge conf
       (clojurify-structure
         (Utils/fromCompressedJsonConf
           (FileUtils/readFileToByteArray
             (File. (master-stormconf-path stormroot))))))))

(declare delay-event)
(declare mk-assignments)

(defn kill-transition [nimbus storm-id]
  (fn [kill-time]
    (let [delay (if kill-time
                  kill-time
                  (get (read-storm-conf (:conf nimbus) storm-id)
                       TOPOLOGY-MESSAGE-TIMEOUT-SECS))]
      (delay-event nimbus
                   storm-id
                   delay
                   :remove)
      {
        :status {:type :killed}
        :topology-action-options {:delay-secs delay :action :kill}})
    ))

(defn rebalance-transition [nimbus storm-id status]
  (fn [time num-workers executor-overrides]
    (let [delay (if time
                  time
                  (get (read-storm-conf (:conf nimbus) storm-id)
                       TOPOLOGY-MESSAGE-TIMEOUT-SECS))]
      (delay-event nimbus
                   storm-id
                   delay
                   :do-rebalance)
      {:status {:type :rebalancing}
       :prev-status status
       :topology-action-options (-> {:delay-secs delay :action :rebalance}
                                  (assoc-non-nil :num-workers num-workers)
                                  (assoc-non-nil :component->executors executor-overrides))
       })))

(defn do-rebalance [nimbus storm-id status storm-base]
  (let [rebalance-options (:topology-action-options storm-base)]
    (.update-storm! (:storm-cluster-state nimbus)
      storm-id
        (-> {:topology-action-options nil}
          (assoc-non-nil :component->executors (:component->executors rebalance-options))
          (assoc-non-nil :num-workers (:num-workers rebalance-options)))))
  (mk-assignments nimbus :scratch-topology-id storm-id))

(defn state-transitions [nimbus storm-id status storm-base]
  {:active {:inactivate :inactive
            :activate nil
            :rebalance (rebalance-transition nimbus storm-id status)
            :kill (kill-transition nimbus storm-id)
            }
   :inactive {:activate :active
              :inactivate nil
              :rebalance (rebalance-transition nimbus storm-id status)
              :kill (kill-transition nimbus storm-id)
              }
   :killed {:startup (fn [] (delay-event nimbus
                                         storm-id
                                         (-> storm-base
                                             :topology-action-options
                                             :delay-secs)
                                         :remove)
                             nil)
            :kill (kill-transition nimbus storm-id)
            :remove (fn []
                      (log-message "Killing topology: " storm-id)
                      (.remove-storm! (:storm-cluster-state nimbus)
                                      storm-id)
                      nil)
            }
   :rebalancing {:startup (fn [] (delay-event nimbus
                                              storm-id
                                              (-> storm-base
                                                  :topology-action-options
                                                  :delay-secs)
                                              :do-rebalance)
                                 nil)
                 :kill (kill-transition nimbus storm-id)
                 :do-rebalance (fn []
                                 (do-rebalance nimbus storm-id status storm-base)
                                 (:type (:prev-status storm-base)))
                 }})

(defn transition!
  ([nimbus storm-id event]
     (transition! nimbus storm-id event false))
  ([nimbus storm-id event error-on-no-transition?]
    (is-leader nimbus)
    (locking (:submit-lock nimbus)
       (let [system-events #{:startup}
             [event & event-args] (if (keyword? event) [event] event)
             storm-base (-> nimbus :storm-cluster-state  (.storm-base storm-id nil))
             status (:status storm-base)]
         ;; handles the case where event was scheduled but topology has been removed
         (if-not status
           (log-message "Cannot apply event " event " to " storm-id " because topology no longer exists")
           (let [get-event (fn [m e]
                             (if (contains? m e)
                               (m e)
                               (let [msg (str "No transition for event: " event
                                              ", status: " status,
                                              " storm-id: " storm-id)]
                                 (if error-on-no-transition?
                                   (throw-runtime msg)
                                   (do (when-not (contains? system-events event)
                                         (log-message msg))
                                       nil))
                                 )))
                 transition (-> (state-transitions nimbus storm-id status storm-base)
                                (get (:type status))
                                (get-event event))
                 transition (if (or (nil? transition)
                                    (keyword? transition))
                              (fn [] transition)
                              transition)
                 storm-base-updates (apply transition event-args)
                 storm-base-updates (if (keyword? storm-base-updates) ;if it's just a symbol, that just indicates new status.
                                      {:status {:type storm-base-updates}}
                                      storm-base-updates)]

             (when storm-base-updates
               (.update-storm! (:storm-cluster-state nimbus) storm-id storm-base-updates)))))
       )))

(defn transition-name! [nimbus storm-name event & args]
  (let [storm-id (get-storm-id (:storm-cluster-state nimbus) storm-name)]
    (when-not storm-id
      (throw (NotAliveException. storm-name)))
    (apply transition! nimbus storm-id event args)))

(defn delay-event [nimbus storm-id delay-secs event]
  (log-message "Delaying event " event " for " delay-secs " secs for " storm-id)
  (schedule (:timer nimbus)
            delay-secs
            #(transition! nimbus storm-id event false)
            ))

;; active -> reassign in X secs

;; killed -> wait kill time then shutdown
;; active -> reassign in X secs
;; inactive -> nothing
;; rebalance -> wait X seconds then rebalance
;; swap... (need to handle kill during swap, etc.)
;; event transitions are delayed by timer... anything else that comes through (e.g. a kill) override the transition? or just disable other transitions during the transition?


(defmulti setup-jar cluster-mode)
(defmulti clean-inbox cluster-mode)

;; swapping design
;; -- need 2 ports per worker (swap port and regular port)
;; -- topology that swaps in can use all the existing topologies swap ports, + unused worker slots
;; -- how to define worker resources? port range + number of workers?


;; Monitoring (or by checking when nodes go down or heartbeats aren't received):
;; 1. read assignment
;; 2. see which executors/nodes are up
;; 3. make new assignment to fix any problems
;; 4. if a storm exists but is not taken down fully, ensure that storm takedown is launched (step by step remove executors and finally remove assignments)

(defn- assigned-slots
  "Returns a map from node-id to a set of ports"
  [storm-cluster-state]

  (let [assignments (.assignments storm-cluster-state nil)]
    (defaulted
      (apply merge-with set/union
             (for [a assignments
                   [_ [node port]] (-> (.assignment-info storm-cluster-state a nil) :executor->node+port)]
               {node #{port}}
               ))
      {})
    ))

(defn- all-supervisor-info
  ([storm-cluster-state] (all-supervisor-info storm-cluster-state nil))
  ([storm-cluster-state callback]
     (let [supervisor-ids (.supervisors storm-cluster-state callback)]
       (into {}
             (mapcat
              (fn [id]
                (if-let [info (.supervisor-info storm-cluster-state id)]
                  [[id info]]
                  ))
              supervisor-ids))
       )))

(defn- all-scheduling-slots
  [nimbus topologies missing-assignment-topologies]
  (let [storm-cluster-state (:storm-cluster-state nimbus)
        ^INimbus inimbus (:inimbus nimbus)

        supervisor-infos (all-supervisor-info storm-cluster-state nil)

        supervisor-details (dofor [[id info] supervisor-infos]
                             (SupervisorDetails. id (:meta info)))

        ret (.allSlotsAvailableForScheduling inimbus
                     supervisor-details
                     topologies
                     (set missing-assignment-topologies)
                     )
        ]
    (dofor [^WorkerSlot slot ret]
      [(.getNodeId slot) (.getPort slot)]
      )))

(defn- setup-storm-code [nimbus conf storm-id tmp-jar-location storm-conf topology]
  (let [stormroot (master-stormdist-root conf storm-id)]
   (log-message "nimbus file location:" stormroot)
   (FileUtils/forceMkdir (File. stormroot))
   (FileUtils/cleanDirectory (File. stormroot))
   (setup-jar conf tmp-jar-location stormroot)
   (FileUtils/writeByteArrayToFile (File. (master-stormcode-path stormroot)) (Utils/serialize topology))
   (FileUtils/writeByteArrayToFile (File. (master-stormconf-path stormroot)) (Utils/toCompressedJsonConf storm-conf))
   (if (:code-distributor nimbus) (.upload (:code-distributor nimbus) stormroot storm-id))
   ))

(defn- wait-for-desired-code-replication [nimbus conf storm-id]
  (let [min-replication-count (conf TOPOLOGY-MIN-REPLICATION-COUNT)
        max-replication-wait-time (conf TOPOLOGY-MAX-REPLICATION-WAIT-TIME-SEC)
        total-wait-time (atom 0)
        current-replication-count (atom (if (:code-distributor nimbus) (.getReplicationCount (:code-distributor nimbus) storm-id) 0))]
  (if (:code-distributor nimbus)
    (while (and (> min-replication-count @current-replication-count)
             (or (= -1 max-replication-wait-time)
               (< @total-wait-time max-replication-wait-time)))
        (sleep-secs 1)
        (log-debug "waiting for desired replication to be achieved.
          min-replication-count = " min-replication-count  " max-replication-wait-time = " max-replication-wait-time
          "current-replication-count = " @current-replication-count " total-wait-time " @total-wait-time)
        (swap! total-wait-time inc)
        (reset! current-replication-count  (.getReplicationCount (:code-distributor nimbus) storm-id))))
  (if (< min-replication-count @current-replication-count)
    (log-message "desired replication count "  min-replication-count " achieved,
      current-replication-count" @current-replication-count)
    (log-message "desired replication count of "  min-replication-count " not achieved but we have hit the max wait time "
      max-replication-wait-time " so moving on with replication count = " @current-replication-count)
    )))

(defn- read-storm-topology [conf storm-id]
  (let [stormroot (master-stormdist-root conf storm-id)]
    (Utils/deserialize
      (FileUtils/readFileToByteArray
        (File. (master-stormcode-path stormroot))
        ) StormTopology)))

(declare compute-executor->component)

(defn read-topology-details [nimbus storm-id]
  (let [conf (:conf nimbus)
        storm-base (.storm-base (:storm-cluster-state nimbus) storm-id nil)
        topology-conf (read-storm-conf conf storm-id)
        topology (read-storm-topology conf storm-id)
        executor->component (->> (compute-executor->component nimbus storm-id)
                                 (map-key (fn [[start-task end-task]]
                                            (ExecutorDetails. (int start-task) (int end-task)))))]
    (TopologyDetails. storm-id
                      topology-conf
                      topology
                      (:num-workers storm-base)
                      executor->component
                      )))

;; Does not assume that clocks are synchronized. Executor heartbeat is only used so that
;; nimbus knows when it's received a new heartbeat. All timing is done by nimbus and
;; tracked through heartbeat-cache
(defn- update-executor-cache [curr hb timeout]
  (let [reported-time (:time-secs hb)
        {last-nimbus-time :nimbus-time
         last-reported-time :executor-reported-time} curr
        reported-time (cond reported-time reported-time
                            last-reported-time last-reported-time
                            :else 0)
        nimbus-time (if (or (not last-nimbus-time)
                        (not= last-reported-time reported-time))
                      (current-time-secs)
                      last-nimbus-time
                      )]
      {:is-timed-out (and
                       nimbus-time
                       (>= (time-delta nimbus-time) timeout))
       :nimbus-time nimbus-time
       :executor-reported-time reported-time
       :heartbeat hb}))

(defn update-heartbeat-cache [cache executor-beats all-executors timeout]
  (let [cache (select-keys cache all-executors)]
    (into {}
      (for [executor all-executors :let [curr (cache executor)]]
        [executor
         (update-executor-cache curr (get executor-beats executor) timeout)]
         ))))

(defn update-heartbeats! [nimbus storm-id all-executors existing-assignment]
  (log-debug "Updating heartbeats for " storm-id " " (pr-str all-executors))
  (let [storm-cluster-state (:storm-cluster-state nimbus)
        executor-beats (.executor-beats storm-cluster-state storm-id (:executor->node+port existing-assignment))
        cache (update-heartbeat-cache (@(:heartbeats-cache nimbus) storm-id)
                                      executor-beats
                                      all-executors
                                      ((:conf nimbus) NIMBUS-TASK-TIMEOUT-SECS))]
      (swap! (:heartbeats-cache nimbus) assoc storm-id cache)))

(defn- update-all-heartbeats! [nimbus existing-assignments topology->executors]
  "update all the heartbeats for all the topologies's executors"
  (doseq [[tid assignment] existing-assignments
          :let [all-executors (topology->executors tid)]]
    (update-heartbeats! nimbus tid all-executors assignment)))

(defn- alive-executors
  [nimbus ^TopologyDetails topology-details all-executors existing-assignment]
  (log-debug "Computing alive executors for " (.getId topology-details) "\n"
             "Executors: " (pr-str all-executors) "\n"
             "Assignment: " (pr-str existing-assignment) "\n"
             "Heartbeat cache: " (pr-str (@(:heartbeats-cache nimbus) (.getId topology-details)))
             )
  ;; TODO: need to consider all executors associated with a dead executor (in same slot) dead as well,
  ;; don't just rely on heartbeat being the same
  (let [conf (:conf nimbus)
        storm-id (.getId topology-details)
        executor-start-times (:executor->start-time-secs existing-assignment)
        heartbeats-cache (@(:heartbeats-cache nimbus) storm-id)]
    (->> all-executors
        (filter (fn [executor]
          (let [start-time (get executor-start-times executor)
                is-timed-out (-> heartbeats-cache (get executor) :is-timed-out)]
            (if (and start-time
                   (or
                    (< (time-delta start-time)
                       (conf NIMBUS-TASK-LAUNCH-SECS))
                    (not is-timed-out)
                    ))
              true
              (do
                (log-message "Executor " storm-id ":" executor " not alive")
                false))
            )))
        doall)))


(defn- to-executor-id [task-ids]
  [(first task-ids) (last task-ids)])

(defn- compute-executors [nimbus storm-id]
  (let [conf (:conf nimbus)
        storm-base (.storm-base (:storm-cluster-state nimbus) storm-id nil)
        component->executors (:component->executors storm-base)
        storm-conf (read-storm-conf conf storm-id)
        topology (read-storm-topology conf storm-id)
        task->component (storm-task-info topology storm-conf)]
    (->> (storm-task-info topology storm-conf)
         reverse-map
         (map-val sort)
         (join-maps component->executors)
         (map-val (partial apply partition-fixed))
         (mapcat second)
         (map to-executor-id)
         )))

(defn- compute-executor->component [nimbus storm-id]
  (let [conf (:conf nimbus)
        executors (compute-executors nimbus storm-id)
        topology (read-storm-topology conf storm-id)
        storm-conf (read-storm-conf conf storm-id)
        task->component (storm-task-info topology storm-conf)
        executor->component (into {} (for [executor executors
                                           :let [start-task (first executor)
                                                 component (task->component start-task)]]
                                       {executor component}))]
        executor->component))

(defn- compute-topology->executors [nimbus storm-ids]
  "compute a topology-id -> executors map"
  (into {} (for [tid storm-ids]
             {tid (set (compute-executors nimbus tid))})))

(defn- compute-topology->alive-executors [nimbus existing-assignments topologies topology->executors scratch-topology-id]
  "compute a topology-id -> alive executors map"
  (into {} (for [[tid assignment] existing-assignments
                 :let [topology-details (.getById topologies tid)
                       all-executors (topology->executors tid)
                       alive-executors (if (and scratch-topology-id (= scratch-topology-id tid))
                                         all-executors
                                         (set (alive-executors nimbus topology-details all-executors assignment)))]]
             {tid alive-executors})))

(defn- compute-supervisor->dead-ports [nimbus existing-assignments topology->executors topology->alive-executors]
  (let [dead-slots (into [] (for [[tid assignment] existing-assignments
                                  :let [all-executors (topology->executors tid)
                                        alive-executors (topology->alive-executors tid)
                                        dead-executors (set/difference all-executors alive-executors)
                                        dead-slots (->> (:executor->node+port assignment)
                                                        (filter #(contains? dead-executors (first %)))
                                                        vals)]]
                              dead-slots))
        supervisor->dead-ports (->> dead-slots
                                    (apply concat)
                                    (map (fn [[sid port]] {sid #{port}}))
                                    (apply (partial merge-with set/union)))]
    (or supervisor->dead-ports {})))

(defn- compute-topology->scheduler-assignment [nimbus existing-assignments topology->alive-executors]
  "convert assignment information in zk to SchedulerAssignment, so it can be used by scheduler api."
  (into {} (for [[tid assignment] existing-assignments
                 :let [alive-executors (topology->alive-executors tid)
                       executor->node+port (:executor->node+port assignment)
                       executor->slot (into {} (for [[executor [node port]] executor->node+port]
                                                 ;; filter out the dead executors
                                                 (if (contains? alive-executors executor)
                                                   {(ExecutorDetails. (first executor)
                                                                      (second executor))
                                                    (WorkerSlot. node port)}
                                                   {})))]]
             {tid (SchedulerAssignmentImpl. tid executor->slot)})))

(defn- read-all-supervisor-details [nimbus all-scheduling-slots supervisor->dead-ports]
  "return a map: {supervisor-id SupervisorDetails}"
  (let [storm-cluster-state (:storm-cluster-state nimbus)
        supervisor-infos (all-supervisor-info storm-cluster-state)
        nonexistent-supervisor-slots (apply dissoc all-scheduling-slots (keys supervisor-infos))
        all-supervisor-details (into {} (for [[sid supervisor-info] supervisor-infos
                                              :let [hostname (:hostname supervisor-info)
                                                    scheduler-meta (:scheduler-meta supervisor-info)
                                                    dead-ports (supervisor->dead-ports sid)
                                                    ;; hide the dead-ports from the all-ports
                                                    ;; these dead-ports can be reused in next round of assignments
                                                    all-ports (-> (get all-scheduling-slots sid)
                                                                  (set/difference dead-ports)
                                                                  ((fn [ports] (map int ports))))
                                                    supervisor-details (SupervisorDetails. sid hostname scheduler-meta all-ports)]]
                                          {sid supervisor-details}))]
    (merge all-supervisor-details
           (into {}
              (for [[sid ports] nonexistent-supervisor-slots]
                [sid (SupervisorDetails. sid nil ports)]))
           )))

(defn- compute-topology->executor->node+port [scheduler-assignments]
  "convert {topology-id -> SchedulerAssignment} to
           {topology-id -> {executor [node port]}}"
  (map-val (fn [^SchedulerAssignment assignment]
             (->> assignment
                  .getExecutorToSlot
                  (#(into {} (for [[^ExecutorDetails executor ^WorkerSlot slot] %]
                              {[(.getStartTask executor) (.getEndTask executor)]
                               [(.getNodeId slot) (.getPort slot)]})))))
           scheduler-assignments))

;; NEW NOTES
;; only assign to supervisors who are there and haven't timed out
;; need to reassign workers with executors that have timed out (will this make it brittle?)
;; need to read in the topology and storm-conf from disk
;; if no slots available and no slots used by this storm, just skip and do nothing
;; otherwise, package rest of executors into available slots (up to how much it needs)

;; in the future could allocate executors intelligently (so that "close" tasks reside on same machine)

;; TODO: slots that have dead executor should be reused as long as supervisor is active


;; (defn- assigned-slots-from-scheduler-assignments [topology->assignment]
;;   (->> topology->assignment
;;        vals
;;        (map (fn [^SchedulerAssignment a] (.getExecutorToSlot a)))
;;        (mapcat vals)
;;        (map (fn [^WorkerSlot s] {(.getNodeId s) #{(.getPort s)}}))
;;        (apply merge-with set/union)
;;        ))

(defn num-used-workers [^SchedulerAssignment scheduler-assignment]
  (if scheduler-assignment
    (count (.getSlots scheduler-assignment))
    0 ))

;; public so it can be mocked out
(defn compute-new-topology->executor->node+port [nimbus existing-assignments topologies scratch-topology-id]
  (let [conf (:conf nimbus)
        storm-cluster-state (:storm-cluster-state nimbus)
        topology->executors (compute-topology->executors nimbus (keys existing-assignments))
        ;; update the executors heartbeats first.
        _ (update-all-heartbeats! nimbus existing-assignments topology->executors)
        topology->alive-executors (compute-topology->alive-executors nimbus
                                                                     existing-assignments
                                                                     topologies
                                                                     topology->executors
                                                                     scratch-topology-id)
        supervisor->dead-ports (compute-supervisor->dead-ports nimbus
                                                               existing-assignments
                                                               topology->executors
                                                               topology->alive-executors)
        topology->scheduler-assignment (compute-topology->scheduler-assignment nimbus
                                                                               existing-assignments
                                                                               topology->alive-executors)

        missing-assignment-topologies (->> topologies
                                           .getTopologies
                                           (map (memfn getId))
                                           (filter (fn [t]
                                                      (let [alle (get topology->executors t)
                                                            alivee (get topology->alive-executors t)]
                                                            (or (empty? alle)
                                                                (not= alle alivee)
                                                                (< (-> topology->scheduler-assignment
                                                                       (get t)
                                                                       num-used-workers )
                                                                   (-> topologies (.getById t) .getNumWorkers)
                                                                   ))
                                                            ))))
        all-scheduling-slots (->> (all-scheduling-slots nimbus topologies missing-assignment-topologies)
                                  (map (fn [[node-id port]] {node-id #{port}}))
                                  (apply merge-with set/union))

        supervisors (read-all-supervisor-details nimbus all-scheduling-slots supervisor->dead-ports)
        cluster (Cluster. (:inimbus nimbus) supervisors topology->scheduler-assignment)

        ;; call scheduler.schedule to schedule all the topologies
        ;; the new assignments for all the topologies are in the cluster object.
        _ (.schedule (:scheduler nimbus) topologies cluster)
        new-scheduler-assignments (.getAssignments cluster)
        ;; add more information to convert SchedulerAssignment to Assignment
        new-topology->executor->node+port (compute-topology->executor->node+port new-scheduler-assignments)]
    (reset! (:id->sched-status nimbus) (.getStatusMap cluster))
    ;; print some useful information.
    (doseq [[topology-id executor->node+port] new-topology->executor->node+port
            :let [old-executor->node+port (-> topology-id
                                          existing-assignments
                                          :executor->node+port)
                  reassignment (filter (fn [[executor node+port]]
                                         (and (contains? old-executor->node+port executor)
                                              (not (= node+port (old-executor->node+port executor)))))
                                       executor->node+port)]]
      (when-not (empty? reassignment)
        (let [new-slots-cnt (count (set (vals executor->node+port)))
              reassign-executors (keys reassignment)]
          (log-message "Reassigning " topology-id " to " new-slots-cnt " slots")
          (log-message "Reassign executors: " (vec reassign-executors)))))

    new-topology->executor->node+port))

(defn changed-executors [executor->node+port new-executor->node+port]
  (let [executor->node+port (if executor->node+port (sort executor->node+port) nil)
        new-executor->node+port (if new-executor->node+port (sort new-executor->node+port) nil)
        slot-assigned (reverse-map executor->node+port)
        new-slot-assigned (reverse-map new-executor->node+port)
        brand-new-slots (map-diff slot-assigned new-slot-assigned)]
    (apply concat (vals brand-new-slots))
    ))

(defn newly-added-slots [existing-assignment new-assignment]
  (let [old-slots (-> (:executor->node+port existing-assignment)
                      vals
                      set)
        new-slots (-> (:executor->node+port new-assignment)
                      vals
                      set)]
    (set/difference new-slots old-slots)))


(defn basic-supervisor-details-map [storm-cluster-state]
  (let [infos (all-supervisor-info storm-cluster-state)]
    (->> infos
         (map (fn [[id info]]
                 [id (SupervisorDetails. id (:hostname info) (:scheduler-meta info) nil)]))
         (into {}))))

(defn- to-worker-slot [[node port]]
  (WorkerSlot. node port))

;; get existing assignment (just the executor->node+port map) -> default to {}
;; filter out ones which have a executor timeout
;; figure out available slots on cluster. add to that the used valid slots to get total slots. figure out how many executors should be in each slot (e.g., 4, 4, 4, 5)
;; only keep existing slots that satisfy one of those slots. for rest, reassign them across remaining slots
;; edge case for slots with no executor timeout but with supervisor timeout... just treat these as valid slots that can be reassigned to. worst comes to worse the executor will timeout and won't assign here next time around
(defnk mk-assignments [nimbus :scratch-topology-id nil]
  (if (is-leader nimbus :throw-exception false)
    (let [conf (:conf nimbus)
        storm-cluster-state (:storm-cluster-state nimbus)
        ^INimbus inimbus (:inimbus nimbus)
        ;; read all the topologies
        topology-ids (.active-storms storm-cluster-state)
        topologies (into {} (for [tid topology-ids]
                              {tid (read-topology-details nimbus tid)}))
        topologies (Topologies. topologies)
        ;; read all the assignments
        assigned-topology-ids (.assignments storm-cluster-state nil)
        existing-assignments (into {} (for [tid assigned-topology-ids]
                                        ;; for the topology which wants rebalance (specified by the scratch-topology-id)
                                        ;; we exclude its assignment, meaning that all the slots occupied by its assignment
                                        ;; will be treated as free slot in the scheduler code.
                                        (when (or (nil? scratch-topology-id) (not= tid scratch-topology-id))
                                          {tid (.assignment-info storm-cluster-state tid nil)})))
        ;; make the new assignments for topologies
        topology->executor->node+port (compute-new-topology->executor->node+port
                                       nimbus
                                       existing-assignments
                                       topologies
                                       scratch-topology-id)

        topology->executor->node+port (merge (into {} (for [id assigned-topology-ids] {id nil})) topology->executor->node+port)

        now-secs (current-time-secs)

        basic-supervisor-details-map (basic-supervisor-details-map storm-cluster-state)

        ;; construct the final Assignments by adding start-times etc into it
        new-assignments (into {} (for [[topology-id executor->node+port] topology->executor->node+port
                                        :let [existing-assignment (get existing-assignments topology-id)
                                              all-nodes (->> executor->node+port vals (map first) set)
                                              node->host (->> all-nodes
                                                              (mapcat (fn [node]
                                                                        (if-let [host (.getHostName inimbus basic-supervisor-details-map node)]
                                                                          [[node host]]
                                                                          )))
                                                              (into {}))
                                              all-node->host (merge (:node->host existing-assignment) node->host)
                                              reassign-executors (changed-executors (:executor->node+port existing-assignment) executor->node+port)
                                              start-times (merge (:executor->start-time-secs existing-assignment)
                                                                (into {}
                                                                      (for [id reassign-executors]
                                                                        [id now-secs]
                                                                        )))]]
                                   {topology-id (Assignment.
                                                 (master-stormdist-root conf topology-id)
                                                 (select-keys all-node->host all-nodes)
                                                 executor->node+port
                                                 start-times)}))]

    ;; tasks figure out what tasks to talk to by looking at topology at runtime
    ;; only log/set when there's been a change to the assignment
    (doseq [[topology-id assignment] new-assignments
            :let [existing-assignment (get existing-assignments topology-id)
                  topology-details (.getById topologies topology-id)]]
      (if (= existing-assignment assignment)
        (log-debug "Assignment for " topology-id " hasn't changed")
        (do
          (log-message "Setting new assignment for topology id " topology-id ": " (pr-str assignment))
          (.set-assignment! storm-cluster-state topology-id assignment)
          )))
    (->> new-assignments
          (map (fn [[topology-id assignment]]
            (let [existing-assignment (get existing-assignments topology-id)]
              [topology-id (map to-worker-slot (newly-added-slots existing-assignment assignment))]
              )))
          (into {})
          (.assignSlots inimbus topologies)))
    (log-message "not a leader, skipping assignments")))

(defn- start-storm [nimbus storm-name storm-id topology-initial-status]
  {:pre [(#{:active :inactive} topology-initial-status)]}
  (let [storm-cluster-state (:storm-cluster-state nimbus)
        conf (:conf nimbus)
        storm-conf (read-storm-conf conf storm-id)
        topology (system-topology! storm-conf (read-storm-topology conf storm-id))
        num-executors (->> (all-components topology) (map-val num-start-executors))]
    (log-message "Activating " storm-name ": " storm-id)
    (.activate-storm! storm-cluster-state
                      storm-id
                      (StormBase. storm-name
                                  (current-time-secs)
                                  {:type topology-initial-status}
                                  (storm-conf TOPOLOGY-WORKERS)
                                  num-executors
                                  (storm-conf TOPOLOGY-SUBMITTER-USER)
                                  nil
                                  nil
                                  {}))))

;; Master:
;; job submit:
;; 1. read which nodes are available
;; 2. set assignments
;; 3. start storm - necessary in case master goes down, when goes back up can remember to take down the storm (2 states: on or off)

(defn storm-active? [storm-cluster-state storm-name]
  (not-nil? (get-storm-id storm-cluster-state storm-name)))

(defn check-storm-active! [nimbus storm-name active?]
  (if (= (not active?)
         (storm-active? (:storm-cluster-state nimbus)
                        storm-name))
    (if active?
      (throw (NotAliveException. (str storm-name " is not alive")))
      (throw (AlreadyAliveException. (str storm-name " is already active"))))
    ))

(defn check-authorization! 
  ([nimbus storm-name storm-conf operation context]
     (let [aclHandler (:authorization-handler nimbus)
           impersonation-authorizer (:impersonation-authorization-handler nimbus)
           ctx (or context (ReqContext/context))
           check-conf (if storm-conf storm-conf (if storm-name {TOPOLOGY-NAME storm-name}))]
       (log-message "[req " (.requestID ctx) "] Access from: " (.remoteAddress ctx) " principal:" (.principal ctx) " op:" operation)

       (if (.isImpersonating ctx)
         (do
          (log-warn "principal: " (.realPrincipal ctx) " is trying to impersonate principal: " (.principal ctx))
          (if impersonation-authorizer
           (if-not (.permit impersonation-authorizer ctx operation check-conf)
             (throw (AuthorizationException. (str "principal " (.realPrincipal ctx) " is not authorized to impersonate
                        principal " (.principal ctx) " from host " (.remoteAddress ctx) " Please see SECURITY.MD to learn
                        how to configure impersonation acls."))))
           (log-warn "impersonation attempt but " NIMBUS-IMPERSONATION-AUTHORIZER " has no authorizer configured. potential
                      security risk, please see SECURITY.MD to learn how to configure impersonation authorizer."))))

       (if aclHandler
         (if-not (.permit aclHandler ctx operation check-conf)
           (throw (AuthorizationException. (str operation (if storm-name (str " on topology " storm-name)) " is not authorized")))
           ))))
  ([nimbus storm-name storm-conf operation]
     (check-authorization! nimbus storm-name storm-conf operation (ReqContext/context))))

(defn code-ids [conf]
  (-> conf
      master-stormdist-root
      read-dir-contents
      set
      ))

(defn cleanup-storm-ids [conf storm-cluster-state]
  (let [heartbeat-ids (set (.heartbeat-storms storm-cluster-state))
        error-ids (set (.error-topologies storm-cluster-state))
        code-ids (code-ids conf)
        assigned-ids (set (.active-storms storm-cluster-state))]
    (set/difference (set/union heartbeat-ids error-ids code-ids) assigned-ids)
    ))

(defn extract-status-str [base]
  (let [t (-> base :status :type)]
    (.toUpperCase (name t))
    ))

(defn mapify-serializations [sers]
  (->> sers
       (map (fn [e] (if (map? e) e {e nil})))
       (apply merge)
       ))

(defn- component-parallelism [storm-conf component]
  (let [storm-conf (merge storm-conf (component-conf component))
        num-tasks (or (storm-conf TOPOLOGY-TASKS) (num-start-executors component))
        max-parallelism (storm-conf TOPOLOGY-MAX-TASK-PARALLELISM)
        ]
    (if max-parallelism
      (min max-parallelism num-tasks)
      num-tasks)))

(defn normalize-topology [storm-conf ^StormTopology topology]
  (let [ret (.deepCopy topology)]
    (doseq [[_ component] (all-components ret)]
      (.set_json_conf
        (.get_common component)
        (->> {TOPOLOGY-TASKS (component-parallelism storm-conf component)}
             (merge (component-conf component))
             to-json )))
    ret ))

(defn normalize-conf [conf storm-conf ^StormTopology topology]
  ;; ensure that serializations are same for all tasks no matter what's on
  ;; the supervisors. this also allows you to declare the serializations as a sequence
  (let [component-confs (map
                         #(-> (ThriftTopologyUtils/getComponentCommon topology %)
                              .get_json_conf
                              from-json)
                         (ThriftTopologyUtils/getComponentIds topology))
        total-conf (merge conf storm-conf)

        get-merged-conf-val (fn [k merge-fn]
                              (merge-fn
                               (concat
                                (mapcat #(get % k) component-confs)
                                (or (get storm-conf k)
                                    (get conf k)))))]
    ;; topology level serialization registrations take priority
    ;; that way, if there's a conflict, a user can force which serialization to use
    ;; append component conf to storm-conf
    (merge storm-conf
           {TOPOLOGY-KRYO-DECORATORS (get-merged-conf-val TOPOLOGY-KRYO-DECORATORS distinct)
            TOPOLOGY-KRYO-REGISTER (get-merged-conf-val TOPOLOGY-KRYO-REGISTER mapify-serializations)
            TOPOLOGY-ACKER-EXECUTORS (total-conf TOPOLOGY-ACKER-EXECUTORS)
            TOPOLOGY-EVENTLOGGER-EXECUTORS (total-conf TOPOLOGY-EVENTLOGGER-EXECUTORS)
            TOPOLOGY-MAX-TASK-PARALLELISM (total-conf TOPOLOGY-MAX-TASK-PARALLELISM)})))

(defn do-cleanup [nimbus]
  (if (is-leader nimbus :throw-exception false)
    (let [storm-cluster-state (:storm-cluster-state nimbus)
          conf (:conf nimbus)
          submit-lock (:submit-lock nimbus)]
      (let [to-cleanup-ids (locking submit-lock
                             (cleanup-storm-ids conf storm-cluster-state))]
        (when-not (empty? to-cleanup-ids)
          (doseq [id to-cleanup-ids]
            (log-message "Cleaning up " id)
            (if (:code-distributor nimbus) (.cleanup (:code-distributor nimbus) id))
            (.teardown-heartbeats! storm-cluster-state id)
            (.teardown-topology-errors! storm-cluster-state id)
            (rmr (master-stormdist-root conf id))
            (swap! (:heartbeats-cache nimbus) dissoc id))
          )))
    (log-message "not a leader, skipping cleanup")))

(defn- file-older-than? [now seconds file]
  (<= (+ (.lastModified file) (to-millis seconds)) (to-millis now)))

(defn clean-inbox [dir-location seconds]
  "Deletes jar files in dir older than seconds."
  (let [now (current-time-secs)
        pred #(and (.isFile %) (file-older-than? now seconds %))
        files (filter pred (file-seq (File. dir-location)))]
    (doseq [f files]
      (if (.delete f)
        (log-message "Cleaning inbox ... deleted: " (.getName f))
        ;; This should never happen
        (log-error "Cleaning inbox ... error deleting: " (.getName f))
        ))))

(defn cleanup-corrupt-topologies! [nimbus]
  (if (is-leader nimbus :throw-exception false)
    (let [storm-cluster-state (:storm-cluster-state nimbus)
          code-ids (set (code-ids (:conf nimbus)))
          active-topologies (set (.active-storms storm-cluster-state))
          corrupt-topologies (set/difference active-topologies code-ids)]
      (doseq [corrupt corrupt-topologies]
        (log-message "Corrupt topology " corrupt " has state on zookeeper but doesn't have a local dir on Nimbus. Cleaning up...")
        (.remove-storm! storm-cluster-state corrupt)
        )))
  (log-message "not a leader, skipping cleanup-corrupt-topologies"))

;;setsup code distributor entries for all current topologies for which code is available locally.
(defn setup-code-distributor [nimbus]
  (let [storm-cluster-state (:storm-cluster-state nimbus)
        locally-available-storm-ids (set (code-ids (:conf nimbus)))
        active-topologies (set (.active-storms storm-cluster-state))
        locally-available-active-storm-ids (set/intersection locally-available-storm-ids active-topologies)]
    (doseq [storm-id locally-available-active-storm-ids]
      (.setup-code-distributor! storm-cluster-state storm-id (:nimbus-host-port-info nimbus)))))

(defn- get-errors [storm-cluster-state storm-id component-id]
  (->> (.errors storm-cluster-state storm-id component-id)
       (map #(doto (ErrorInfo. (:error %) (:time-secs %))
                   (.set_host (:host %))
                   (.set_port (:port %))))))

(defn- thriftify-executor-id [[first-task-id last-task-id]]
  (ExecutorInfo. (int first-task-id) (int last-task-id)))

(def DISALLOWED-TOPOLOGY-NAME-STRS #{"/" "." ":" "\\"})

(defn validate-topology-name! [name]
  (if (some #(.contains name %) DISALLOWED-TOPOLOGY-NAME-STRS)
    (throw (InvalidTopologyException.
            (str "Topology name cannot contain any of the following: " (pr-str DISALLOWED-TOPOLOGY-NAME-STRS))))
  (if (clojure.string/blank? name) 
    (throw (InvalidTopologyException. 
            ("Topology name cannot be blank"))))))

;; We will only file at <Storm dist root>/<Topology ID>/<File>
;; to be accessed via Thrift
;; ex., storm-local/nimbus/stormdist/aa-1-1377104853/stormjar.jar
(defn check-file-access [conf file-path]
  (log-debug "check file access:" file-path)
  (try
    (if (not= (.getCanonicalFile (File. (master-stormdist-root conf)))
          (-> (File. file-path) .getCanonicalFile .getParentFile .getParentFile))
      (throw (AuthorizationException. (str "Invalid file path: " file-path))))
    (catch Exception e
      (throw (AuthorizationException. (str "Invalid file path: " file-path))))))

(defn try-read-storm-conf [conf storm-id]
  (try-cause
    (read-storm-conf conf storm-id)
    (catch FileNotFoundException e
       (throw (NotAliveException. (str storm-id))))
  )
)

(defn try-read-storm-conf-from-name [conf storm-name nimbus]
  (let [storm-cluster-state (:storm-cluster-state nimbus)
        id (get-storm-id storm-cluster-state storm-name)]
   (try-read-storm-conf conf id)))

(defn try-read-storm-topology [conf storm-id]
  (try-cause
    (read-storm-topology conf storm-id)
    (catch FileNotFoundException e
       (throw (NotAliveException. (str storm-id))))
  )
)

(defn renew-credentials [nimbus]
  (if (is-leader nimbus :throw-exception false)
    (let [storm-cluster-state (:storm-cluster-state nimbus)
          renewers (:cred-renewers nimbus)
          update-lock (:cred-update-lock nimbus)
          assigned-ids (set (.active-storms storm-cluster-state))]
      (when-not (empty? assigned-ids)
        (doseq [id assigned-ids]
          (locking update-lock
            (let [orig-creds (.credentials storm-cluster-state id nil)
                  topology-conf (try-read-storm-conf (:conf nimbus) id)]
              (if orig-creds
                (let [new-creds (HashMap. orig-creds)]
                  (doseq [renewer renewers]
                    (log-message "Renewing Creds For " id " with " renewer)
                    (.renew renewer new-creds (Collections/unmodifiableMap topology-conf)))
                  (when-not (= orig-creds new-creds)
                    (.set-credentials! storm-cluster-state id new-creds topology-conf)
                    ))))))))
    (log-message "not a leader skipping , credential renweal.")))

(defn validate-topology-size [topo-conf nimbus-conf topology]
  (let [workers-count (get topo-conf TOPOLOGY-WORKERS)
        workers-allowed (get nimbus-conf NIMBUS-SLOTS-PER-TOPOLOGY)
        num-executors (->> (all-components topology) (map-val num-start-executors))
        executors-count (reduce + (vals num-executors))
        executors-allowed (get nimbus-conf NIMBUS-EXECUTORS-PER-TOPOLOGY)]
    (when (and 
           (not (nil? executors-allowed))
           (> executors-count executors-allowed))
      (throw 
       (InvalidTopologyException. 
        (str "Failed to submit topology. Topology requests more than " executors-allowed " executors."))))
    (when (and
           (not (nil? workers-allowed))
           (> workers-count workers-allowed))
      (throw 
       (InvalidTopologyException. 
        (str "Failed to submit topology. Topology requests more than " workers-allowed " workers."))))))

(defn- set-logger-timeouts [log-config]
  (let [timeout-secs (.get_reset_log_level_timeout_secs log-config)
       timeout (time/plus (time/now) (time/secs timeout-secs))]
   (if (time/after? timeout (time/now))
     (.set_reset_log_level_timeout_epoch log-config (coerce/to-long timeout))
     (.unset_reset_log_level_timeout_epoch log-config))))

(defserverfn service-handler [conf inimbus]
  (.prepare inimbus conf (master-inimbus-dir conf))
  (log-message "Starting Nimbus with conf " conf)
  (let [nimbus (nimbus-data conf inimbus)
        principal-to-local (AuthUtils/GetPrincipalToLocalPlugin conf)
        get-common-topo-info
          (fn [^String storm-id operation]
            (let [storm-cluster-state (:storm-cluster-state nimbus)
                  topology-conf (try-read-storm-conf conf storm-id)
                  storm-name (topology-conf TOPOLOGY-NAME)
                  _ (check-authorization! nimbus
                                          storm-name
                                          topology-conf
                                          operation)
                  topology (try-read-storm-topology conf storm-id)
                  task->component (storm-task-info topology topology-conf)
                  base (.storm-base storm-cluster-state storm-id nil)
                  launch-time-secs (if base (:launch-time-secs base)
                                     (throw
                                       (NotAliveException. (str storm-id))))
                  assignment (.assignment-info storm-cluster-state storm-id nil)
                  beats (map-val :heartbeat (get @(:heartbeats-cache nimbus)
                                                 storm-id))
                  all-components (set (vals task->component))]
              {:storm-name storm-name
               :storm-cluster-state storm-cluster-state
               :all-components all-components
               :launch-time-secs launch-time-secs
               :assignment assignment
               :beats beats
               :topology topology
               :task->component task->component
               :base base}))
        get-last-error (fn [storm-cluster-state storm-id component-id]
                         (if-let [e (.last-error storm-cluster-state
                                                 storm-id
                                                 component-id)]
                           (doto (ErrorInfo. (:error e) (:time-secs e))
                             (.set_host (:host e))
                             (.set_port (:port e)))))]
    (.prepare ^backtype.storm.nimbus.ITopologyValidator (:validator nimbus) conf)

    ;add to nimbuses
    (.add-nimbus-host! (:storm-cluster-state nimbus) (.toHostPortString (:nimbus-host-port-info nimbus))
      (NimbusSummary.
        (.getHost (:nimbus-host-port-info nimbus))
        (.getPort (:nimbus-host-port-info nimbus))
        (current-time-secs)
        false ;is-leader
        (str (VersionInfo/getVersion))))

    (.addToLeaderLockQueue (:leader-elector nimbus))
    (cleanup-corrupt-topologies! nimbus)
    (setup-code-distributor nimbus)

    ;register call back for code-distributor
    (.code-distributor (:storm-cluster-state nimbus) (fn [] (sync-code conf nimbus)))
    (when (is-leader nimbus :throw-exception false)
      (doseq [storm-id (.active-storms (:storm-cluster-state nimbus))]
        (transition! nimbus storm-id :startup)))
    (schedule-recurring (:timer nimbus)
                        0
                        (conf NIMBUS-MONITOR-FREQ-SECS)
                        (fn []
                          (when (conf NIMBUS-REASSIGN)
                            (locking (:submit-lock nimbus)
                              (mk-assignments nimbus)))
                          (do-cleanup nimbus)
                          ))
    ;; Schedule Nimbus inbox cleaner
    (schedule-recurring (:timer nimbus)
                        0
                        (conf NIMBUS-CLEANUP-INBOX-FREQ-SECS)
                        (fn []
                          (clean-inbox (inbox nimbus) (conf NIMBUS-INBOX-JAR-EXPIRATION-SECS))
                          ))
    ;;schedule nimbus code sync thread to sync code from other nimbuses.
    (schedule-recurring (:timer nimbus)
      0
      (conf NIMBUS-CODE-SYNC-FREQ-SECS)
      (fn []
        (sync-code conf nimbus)
        ))

    (schedule-recurring (:timer nimbus)
                        0
                        (conf NIMBUS-CREDENTIAL-RENEW-FREQ-SECS)
                        (fn []
                          (renew-credentials nimbus)))
    (reify Nimbus$Iface
      (^void submitTopologyWithOpts
        [this ^String storm-name ^String uploadedJarLocation ^String serializedConf ^StormTopology topology
         ^SubmitOptions submitOptions]
        (try
          (is-leader nimbus)
          (assert (not-nil? submitOptions))
          (validate-topology-name! storm-name)
          (check-authorization! nimbus storm-name nil "submitTopology")
          (check-storm-active! nimbus storm-name false)
          (let [topo-conf (from-json serializedConf)]
            (try
              (validate-configs-with-schemas topo-conf)
              (catch IllegalArgumentException ex
                (throw (InvalidTopologyException. (.getMessage ex)))))
            (.validate ^backtype.storm.nimbus.ITopologyValidator (:validator nimbus)
                       storm-name
                       topo-conf
                       topology))
          (swap! (:submitted-count nimbus) inc)
          (let [storm-id (str storm-name "-" @(:submitted-count nimbus) "-" (current-time-secs))
                credentials (.get_creds submitOptions)
                credentials (when credentials (.get_creds credentials))
                topo-conf (from-json serializedConf)
                storm-conf-submitted (normalize-conf
                            conf
                            (-> topo-conf
                              (assoc STORM-ID storm-id)
                              (assoc TOPOLOGY-NAME storm-name))
                            topology)
                req (ReqContext/context)
                principal (.principal req)
                submitter-principal (if principal (.toString principal))
                submitter-user (.toLocal principal-to-local principal)
                topo-acl (distinct (remove nil? (conj (.get storm-conf-submitted TOPOLOGY-USERS) submitter-principal, submitter-user)))
                storm-conf (-> storm-conf-submitted
                               (assoc TOPOLOGY-SUBMITTER-PRINCIPAL (if submitter-principal submitter-principal ""))
                               (assoc TOPOLOGY-SUBMITTER-USER (if submitter-user submitter-user "")) ;Don't let the user set who we launch as
                               (assoc TOPOLOGY-USERS topo-acl)
                               (assoc STORM-ZOOKEEPER-SUPERACL (.get conf STORM-ZOOKEEPER-SUPERACL)))
                storm-conf (if (Utils/isZkAuthenticationConfiguredStormServer conf)
                                storm-conf
                                (dissoc storm-conf STORM-ZOOKEEPER-TOPOLOGY-AUTH-SCHEME STORM-ZOOKEEPER-TOPOLOGY-AUTH-PAYLOAD))
                total-storm-conf (merge conf storm-conf)
                topology (normalize-topology total-storm-conf topology)
                storm-cluster-state (:storm-cluster-state nimbus)]
            (when credentials (doseq [nimbus-autocred-plugin (:nimbus-autocred-plugins nimbus)]
              (.populateCredentials nimbus-autocred-plugin credentials (Collections/unmodifiableMap storm-conf))))
            (if (and (conf SUPERVISOR-RUN-WORKER-AS-USER) (or (nil? submitter-user) (.isEmpty (.trim submitter-user)))) 
              (throw (AuthorizationException. "Could not determine the user to run this topology as.")))
            (system-topology! total-storm-conf topology) ;; this validates the structure of the topology
            (validate-topology-size topo-conf conf topology)
            (when (and (Utils/isZkAuthenticationConfiguredStormServer conf)
                       (not (Utils/isZkAuthenticationConfiguredTopology storm-conf)))
                (throw (IllegalArgumentException. "The cluster is configured for zookeeper authentication, but no payload was provided.")))
            (log-message "Received topology submission for "
                         storm-name
                         " with conf "
                         (redact-value storm-conf STORM-ZOOKEEPER-TOPOLOGY-AUTH-PAYLOAD))
            ;; lock protects against multiple topologies being submitted at once and
            ;; cleanup thread killing topology in b/w assignment and starting the topology
            (locking (:submit-lock nimbus)
              (check-storm-active! nimbus storm-name false)
              ;;cred-update-lock is not needed here because creds are being added for the first time.
              (.set-credentials! storm-cluster-state storm-id credentials storm-conf)
              (setup-storm-code nimbus conf storm-id uploadedJarLocation storm-conf topology)
              (.setup-code-distributor! storm-cluster-state storm-id (:nimbus-host-port-info nimbus))
              (wait-for-desired-code-replication nimbus total-storm-conf storm-id)
              (.setup-heartbeats! storm-cluster-state storm-id)
              (.setup-backpressure! storm-cluster-state storm-id)
              (let [thrift-status->kw-status {TopologyInitialStatus/INACTIVE :inactive
                                              TopologyInitialStatus/ACTIVE :active}]
                (start-storm nimbus storm-name storm-id (thrift-status->kw-status (.get_initial_status submitOptions))))
              (mk-assignments nimbus)))
          (catch Throwable e
            (log-warn-error e "Topology submission exception. (topology name='" storm-name "')")
            (throw e))))
      
      (^void submitTopology
        [this ^String storm-name ^String uploadedJarLocation ^String serializedConf ^StormTopology topology]
        (.submitTopologyWithOpts this storm-name uploadedJarLocation serializedConf topology
                                 (SubmitOptions. TopologyInitialStatus/ACTIVE)))
      
      (^void killTopology [this ^String name]
         (.killTopologyWithOpts this name (KillOptions.)))

      (^void killTopologyWithOpts [this ^String storm-name ^KillOptions options]
        (check-storm-active! nimbus storm-name true)
        (let [topology-conf (try-read-storm-conf-from-name conf storm-name nimbus)]
          (check-authorization! nimbus storm-name topology-conf "killTopology"))
        (let [wait-amt (if (.is_set_wait_secs options)
                         (.get_wait_secs options)                         
                         )]
          (transition-name! nimbus storm-name [:kill wait-amt] true)
          ))

      (^void rebalance [this ^String storm-name ^RebalanceOptions options]
        (check-storm-active! nimbus storm-name true)
        (let [topology-conf (try-read-storm-conf-from-name conf storm-name nimbus)]
          (check-authorization! nimbus storm-name topology-conf "rebalance"))
        (let [wait-amt (if (.is_set_wait_secs options)
                         (.get_wait_secs options))
              num-workers (if (.is_set_num_workers options)
                            (.get_num_workers options))
              executor-overrides (if (.is_set_num_executors options)
                                   (.get_num_executors options)
                                   {})]
          (doseq [[c num-executors] executor-overrides]
            (when (<= num-executors 0)
              (throw (InvalidTopologyException. "Number of executors must be greater than 0"))
              ))
          (transition-name! nimbus storm-name [:rebalance wait-amt num-workers executor-overrides] true)
          ))

      (activate [this storm-name]
        (let [topology-conf (try-read-storm-conf-from-name conf storm-name nimbus)]
          (check-authorization! nimbus storm-name topology-conf "activate"))
        (transition-name! nimbus storm-name :activate true)
        )

      (deactivate [this storm-name]
        (let [topology-conf (try-read-storm-conf-from-name conf storm-name nimbus)]
          (check-authorization! nimbus storm-name topology-conf "deactivate"))
        (transition-name! nimbus storm-name :inactivate true))

      (debug [this storm-name component-id enable? samplingPct]
        (let [storm-cluster-state (:storm-cluster-state nimbus)
              storm-id (get-storm-id storm-cluster-state storm-name)
              topology-conf (try-read-storm-conf conf storm-id)
              ;; make sure samplingPct is within bounds.
              spct (Math/max (Math/min samplingPct 100.0) 0.0)
              ;; while disabling we retain the sampling pct.
              debug-options (if enable? {:enable enable? :samplingpct spct} {:enable enable?})
              storm-base-updates (assoc {} :component->debug (if (empty? component-id)
                                                               {storm-id debug-options}
                                                               {component-id debug-options}))]
          (check-authorization! nimbus storm-name topology-conf "debug")
          (when-not storm-id
            (throw (NotAliveException. storm-name)))
          (log-message "Nimbus setting debug to " enable? " for storm-name '" storm-name "' storm-id '" storm-id "' sampling pct '" spct "'"
            (if (not (clojure.string/blank? component-id)) (str " component-id '" component-id "'")))
          (locking (:submit-lock nimbus)
            (.update-storm! storm-cluster-state storm-id storm-base-updates))))

      (^void setLogConfig [this ^String id ^LogConfig log-config-msg]
        (let [topology-conf (try-read-storm-conf conf id)
              storm-name (topology-conf TOPOLOGY-NAME)
              _ (check-authorization! nimbus storm-name topology-conf "setLogConfig")
              storm-cluster-state (:storm-cluster-state nimbus)
              merged-log-config (or (.topology-log-config storm-cluster-state id nil) (LogConfig.))
              named-loggers (.get_named_logger_level merged-log-config)]
            (doseq [[_ level] named-loggers]
              (.set_action level LogLevelAction/UNCHANGED))
            (doseq [[logger-name log-config] (.get_named_logger_level log-config-msg)]
              (let [action (.get_action log-config)]
                (if (clojure.string/blank? logger-name)
                  (throw (RuntimeException. "Named loggers need a valid name. Use ROOT for the root logger")))
                (condp = action
                  LogLevelAction/UPDATE
                    (do (set-logger-timeouts log-config)
                          (.put_to_named_logger_level merged-log-config logger-name log-config))
                  LogLevelAction/REMOVE
                    (let [named-loggers (.get_named_logger_level merged-log-config)]
                      (if (and (not (nil? named-loggers))
                               (.containsKey named-loggers logger-name))
                        (.remove named-loggers logger-name))))))
            (log-message "Setting log config for " storm-name ":" merged-log-config)
            (.set-topology-log-config! storm-cluster-state id merged-log-config)))

      (uploadNewCredentials [this storm-name credentials]
        (let [storm-cluster-state (:storm-cluster-state nimbus)
              storm-id (get-storm-id storm-cluster-state storm-name)
              topology-conf (try-read-storm-conf conf storm-id)
              creds (when credentials (.get_creds credentials))]
          (check-authorization! nimbus storm-name topology-conf "uploadNewCredentials")
          (locking (:cred-update-lock nimbus) (.set-credentials! storm-cluster-state storm-id creds topology-conf))))

      (beginFileUpload [this]
        (check-authorization! nimbus nil nil "fileUpload")
        (let [fileloc (str (inbox nimbus) "/stormjar-" (uuid) ".jar")]
          (.put (:uploaders nimbus)
                fileloc
                (Channels/newChannel (FileOutputStream. fileloc)))
          (log-message "Uploading file from client to " fileloc)
          fileloc
          ))

      (^void uploadChunk [this ^String location ^ByteBuffer chunk]
        (check-authorization! nimbus nil nil "fileUpload")
        (let [uploaders (:uploaders nimbus)
              ^WritableByteChannel channel (.get uploaders location)]
          (when-not channel
            (throw (RuntimeException.
                    "File for that location does not exist (or timed out)")))
          (.write channel chunk)
          (.put uploaders location channel)
          ))

      (^void finishFileUpload [this ^String location]
        (check-authorization! nimbus nil nil "fileUpload")
        (let [uploaders (:uploaders nimbus)
              ^WritableByteChannel channel (.get uploaders location)]
          (when-not channel
            (throw (RuntimeException.
                    "File for that location does not exist (or timed out)")))
          (.close channel)
          (log-message "Finished uploading file from client: " location)
          (.remove uploaders location)
          ))

      (^String beginFileDownload [this ^String file]
        (check-authorization! nimbus nil nil "fileDownload")
        (check-file-access (:conf nimbus) file)
        (let [is (BufferFileInputStream. file)
              id (uuid)]
          (.put (:downloaders nimbus) id is)
          id
          ))

      (^ByteBuffer downloadChunk [this ^String id]
        (check-authorization! nimbus nil nil "fileDownload")
        (let [downloaders (:downloaders nimbus)
              ^BufferFileInputStream is (.get downloaders id)]
          (when-not is
            (throw (RuntimeException.
                    "Could not find input stream for that id")))
          (let [ret (.read is)]
            (.put downloaders id is)
            (when (empty? ret)
              (.remove downloaders id))
            (ByteBuffer/wrap ret)
            )))

      (^String getNimbusConf [this]
        (check-authorization! nimbus nil nil "getNimbusConf")
        (to-json (:conf nimbus)))

      (^LogConfig getLogConfig [this ^String id]
        (let [topology-conf (try-read-storm-conf conf id)
              storm-name (topology-conf TOPOLOGY-NAME)
              _ (check-authorization! nimbus storm-name topology-conf "getLogConfig")
             storm-cluster-state (:storm-cluster-state nimbus)
             log-config (.topology-log-config storm-cluster-state id nil)]
           (if log-config log-config (LogConfig.))))

      (^String getTopologyConf [this ^String id]
        (let [topology-conf (try-read-storm-conf conf id)
              storm-name (topology-conf TOPOLOGY-NAME)]
              (check-authorization! nimbus storm-name topology-conf "getTopologyConf")
              (to-json topology-conf)))

      (^StormTopology getTopology [this ^String id]
        (let [topology-conf (try-read-storm-conf conf id)
              storm-name (topology-conf TOPOLOGY-NAME)]
              (check-authorization! nimbus storm-name topology-conf "getTopology")
              (system-topology! topology-conf (try-read-storm-topology conf id))))

      (^StormTopology getUserTopology [this ^String id]
        (let [topology-conf (try-read-storm-conf conf id)
              storm-name (topology-conf TOPOLOGY-NAME)]
              (check-authorization! nimbus storm-name topology-conf "getUserTopology")
              (try-read-storm-topology topology-conf id)))

      (^ClusterSummary getClusterInfo [this]
        (check-authorization! nimbus nil nil "getClusterInfo")
        (let [storm-cluster-state (:storm-cluster-state nimbus)
              supervisor-infos (all-supervisor-info storm-cluster-state)
              ;; TODO: need to get the port info about supervisors...
              ;; in standalone just look at metadata, otherwise just say N/A?
              supervisor-summaries (dofor [[id info] supervisor-infos]
                                          (let [ports (set (:meta info)) ;;TODO: this is only true for standalone

                                            sup-sum (SupervisorSummary. (:hostname info)
                                                                (:uptime-secs info)
                                                                (count ports)
                                                                (count (:used-ports info))
                                                                id) ]
                                            (when-let [version (:version info)] (.set_version sup-sum version))
                                            sup-sum
                                            ))
              bases (topology-bases storm-cluster-state)
              nimbuses (.nimbuses storm-cluster-state)

              ;;update the isLeader field for each nimbus summary
              _ (let [leader (.getLeader (:leader-elector nimbus))
                      leader-host (.getHost leader)
                      leader-port (.getPort leader)]
                  (doseq [nimbus-summary nimbuses]
                    (.set_uptime_secs nimbus-summary (time-delta (.get_uptime_secs nimbus-summary)))
                    (.set_isLeader nimbus-summary (and (= leader-host (.get_host nimbus-summary)) (= leader-port (.get_port nimbus-summary))))))

              topology-summaries (dofor [[id base] bases :when base]
	                                  (let [assignment (.assignment-info storm-cluster-state id nil)
                                                topo-summ (TopologySummary. id
                                                            (:storm-name base)
                                                            (->> (:executor->node+port assignment)
                                                                 keys
                                                                 (mapcat executor-id->tasks)
                                                                 count) 
                                                            (->> (:executor->node+port assignment)
                                                                 keys
                                                                 count)                                                            
                                                            (->> (:executor->node+port assignment)
                                                                 vals
                                                                 set
                                                                 count)
                                                            (time-delta (:launch-time-secs base))
                                                            (extract-status-str base))]
                                               (when-let [owner (:owner base)] (.set_owner topo-summ owner))
                                               (when-let [sched-status (.get @(:id->sched-status nimbus) id)] (.set_sched_status topo-summ sched-status))
                                               (.set_replication_count topo-summ (if (:code-distributor nimbus)
                                                                                   (.getReplicationCount (:code-distributor nimbus) id)
                                                                                   1))
                                               topo-summ
                                          ))]
          (ClusterSummary. supervisor-summaries
                           topology-summaries
                           nimbuses)
          ))
      
      (^TopologyInfo getTopologyInfoWithOpts [this ^String storm-id ^GetInfoOptions options]
        (let [{:keys [storm-name
                      storm-cluster-state
                      all-components
                      launch-time-secs
                      assignment
                      beats
                      task->component
                      base]} (get-common-topo-info storm-id "getTopologyInfo")
              num-err-choice (or (.get_num_err_choice options)
                                 NumErrorsChoice/ALL)
              errors-fn (condp = num-err-choice
                          NumErrorsChoice/NONE (fn [& _] ()) ;; empty list only
                          NumErrorsChoice/ONE (comp #(remove nil? %)
                                                    list
                                                    get-last-error)
                          NumErrorsChoice/ALL get-errors
                          ;; Default
                          (do
                            (log-warn "Got invalid NumErrorsChoice '"
                                      num-err-choice
                                      "'")
                            get-errors))
              errors (->> all-components
                          (map (fn [c] [c (errors-fn storm-cluster-state storm-id c)]))
                          (into {}))
              executor-summaries (dofor [[executor [node port]] (:executor->node+port assignment)]
                                        (let [host (-> assignment :node->host (get node))
                                              heartbeat (get beats executor)
                                              stats (:stats heartbeat)
                                              stats (if stats
                                                      (stats/thriftify-executor-stats stats))]
                                          (doto
                                              (ExecutorSummary. (thriftify-executor-id executor)
                                                                (-> executor first task->component)
                                                                host
                                                                port
                                                                (nil-to-zero (:uptime heartbeat)))
                                            (.set_stats stats))
                                          ))
              topo-info  (TopologyInfo. storm-id
                           storm-name
                           (time-delta launch-time-secs)
                           executor-summaries
                           (extract-status-str base)
                           errors
                           )]
            (when-let [owner (:owner base)] (.set_owner topo-info owner))
            (when-let [sched-status (.get @(:id->sched-status nimbus) storm-id)] (.set_sched_status topo-info sched-status))
            (when-let [component->debug (:component->debug base)]
              (.set_component_debug topo-info (map-val converter/thriftify-debugoptions component->debug)))
            (.set_replication_count topo-info (.getReplicationCount (:code-distributor nimbus) storm-id))
            topo-info
          ))

      (^TopologyInfo getTopologyInfo [this ^String topology-id]
        (.getTopologyInfoWithOpts this
                                  topology-id
                                  (doto (GetInfoOptions.) (.set_num_err_choice NumErrorsChoice/ALL))))

      (^TopologyPageInfo getTopologyPageInfo
        [this ^String topo-id ^String window ^boolean include-sys?]
        (let [info (get-common-topo-info topo-id "getTopologyPageInfo")

              exec->node+port (:executor->node+port (:assignment info))
              last-err-fn (partial get-last-error
                                   (:storm-cluster-state info)
                                   topo-id)
              topo-page-info (stats/agg-topo-execs-stats topo-id
                                                         exec->node+port
                                                         (:task->component info)
                                                         (:beats info)
                                                         (:topology info)
                                                         window
                                                         include-sys?
                                                         last-err-fn)]
          (when-let [owner (:owner (:base info))]
            (.set_owner topo-page-info owner))
          (when-let [sched-status (.get @(:id->sched-status nimbus) topo-id)]
            (.set_sched_status topo-page-info sched-status))
          (doto topo-page-info
            (.set_name (:storm-name info))
            (.set_status (extract-status-str (:base info)))
            (.set_uptime_secs (time-delta (:launch-time-secs info)))
            (.set_topology_conf (to-json (try-read-storm-conf conf
                                                              topo-id)))
            (.set_replication_count
              (.getReplicationCount (:code-distributor nimbus) topo-id)))
          (when-let [debug-options
                     (get-in info [:base :component->debug topo-id])]
            (.set_debug_options
              topo-page-info
              (converter/thriftify-debugoptions debug-options)))
          topo-page-info))

      (^ComponentPageInfo getComponentPageInfo
        [this
         ^String topo-id
         ^String component-id
         ^String window
         ^boolean include-sys?]
        (let [info (get-common-topo-info topo-id "getComponentPageInfo")
              {:keys [executor->node+port node->host]} (:assignment info)
              executor->host+port (map-val (fn [[node port]]
                                             [(node->host node) port])
                                           executor->node+port)
              comp-page-info (stats/agg-comp-execs-stats executor->host+port
                                                         (:task->component info)
                                                         (:beats info)
                                                         window
                                                         include-sys?
                                                         topo-id
                                                         (:topology info)
                                                         component-id)]
          (doto comp-page-info
            (.set_topology_name (:storm-name info))
            (.set_errors (get-errors (:storm-cluster-state info)
                                     topo-id
                                     component-id))
            (.set_topology_status (extract-status-str (:base info))))
          (when-let [debug-options
                     (get-in info [:base :component->debug component-id])]
            (.set_debug_options
              comp-page-info
              (converter/thriftify-debugoptions debug-options)))
          ;; Add the event logger details.
          (let [component->tasks (reverse-map (:task->component info))
                eventlogger-tasks (sort (get component->tasks
                                             EVENTLOGGER-COMPONENT-ID))
                ;; Find the task the events from this component route to.
                task-index (mod (tuple/list-hash-code [component-id])
                                (count eventlogger-tasks))
                task-id (nth eventlogger-tasks task-index)
                eventlogger-exec (first (filter (fn [[start stop]]
                                                  (between? task-id start stop))
                                                (keys executor->host+port)))
                [host port] (get executor->host+port eventlogger-exec)]
            (if (and host port)
              (doto comp-page-info
                (.set_eventlog_host host)
                (.set_eventlog_port port))))
          comp-page-info))

      Shutdownable
      (shutdown [this]
        (log-message "Shutting down master")
        (cancel-timer (:timer nimbus))
        (.disconnect (:storm-cluster-state nimbus))
        (.cleanup (:downloaders nimbus))
        (.cleanup (:uploaders nimbus))
        (.close (:leader-elector nimbus))
        (if (:code-distributor nimbus) (.close (:code-distributor nimbus) (:conf nimbus)))
        (log-message "Shut down master")
        )
      DaemonCommon
      (waiting? [this]
        (timer-waiting? (:timer nimbus))))))

(defmethod mk-code-distributor :distributed [conf]
  (let [code-distributor (new-instance (conf STORM-CODE-DISTRIBUTOR-CLASS))]
    (.prepare code-distributor conf)
    code-distributor))

(defmethod mk-code-distributor :local [conf]
  nil)

(defn download-code [conf nimbus storm-id host port]
  (let [tmp-root (str (master-tmp-dir conf) file-path-separator (uuid))
        storm-cluster-state (:storm-cluster-state nimbus)
        storm-root (master-stormdist-root conf storm-id)
        remote-meta-file-path (master-storm-metafile-path storm-root)
        local-meta-file-path (master-storm-metafile-path tmp-root)]
    (FileUtils/forceMkdir (File. tmp-root))
    (Utils/downloadFromHost conf remote-meta-file-path local-meta-file-path host port)
    (if (:code-distributor nimbus)
      (.download (:code-distributor nimbus) storm-id (File. local-meta-file-path)))
    (if (.exists (File. storm-root)) (FileUtils/forceDelete (File. storm-root)))
    (FileUtils/moveDirectory (File. tmp-root) (File. storm-root))
    (.setup-code-distributor! storm-cluster-state storm-id (:nimbus-host-port-info nimbus))))

(defmethod sync-code :distributed [conf nimbus]
  (let [storm-cluster-state (:storm-cluster-state nimbus)
        code-ids (set (code-ids (:conf nimbus)))
        active-topologies (set (.code-distributor storm-cluster-state (fn [] (sync-code conf nimbus))))
        missing-topologies (set/difference active-topologies code-ids)]
    (if (not (empty? missing-topologies))
      (do
        (.removeFromLeaderLockQueue (:leader-elector nimbus))
        (doseq [missing missing-topologies]
          (log-message "missing topology " missing " has state on zookeeper but doesn't have a local dir on this host.")
          (let [nimbuses-with-missing (.code-distributor-info storm-cluster-state missing)]
            (log-message "trying to download missing topology code from " (clojure.string/join "," nimbuses-with-missing))
            (doseq [nimbus-host-port nimbuses-with-missing]
              (when-not (contains? (code-ids (:conf nimbus)) missing)
                (try
                  (download-code conf nimbus missing (.getHost nimbus-host-port) (.getPort nimbus-host-port))
                  (catch Exception e (log-error e "Exception while trying to syn-code for missing topology" missing)))))))))

    (if (empty? (set/difference active-topologies (set (code-ids (:conf nimbus)))))
      (.addToLeaderLockQueue (:leader-elector nimbus)))))

(defmethod sync-code :local [conf nimbus]
  nil)

(defn launch-server! [conf nimbus]
  (validate-distributed-mode! conf)
  (let [service-handler (service-handler conf nimbus)
        server (ThriftServer. conf (Nimbus$Processor. service-handler) 
                              ThriftConnectionType/NIMBUS)]
    (add-shutdown-hook-with-force-kill-in-1-sec (fn []
                                                  (.shutdown service-handler)
                                                  (.stop server)))
    (log-message "Starting Nimbus server...")
    (.serve server)
    service-handler))

;; distributed implementation

(defmethod setup-jar :distributed [conf tmp-jar-location stormroot]
           (let [src-file (File. tmp-jar-location)]
             (if-not (.exists src-file)
               (throw
                (IllegalArgumentException.
                 (str tmp-jar-location " to copy to " stormroot " does not exist!"))))
             (FileUtils/copyFile src-file (File. (master-stormjar-path stormroot)))
             ))

;; local implementation

(defmethod setup-jar :local [conf & args]
  nil
  )

(defn -launch [nimbus]
  (let [conf (merge
               (read-storm-config)
               (read-yaml-config "storm-cluster-auth.yaml" false))]
  (launch-server! conf nimbus)))

(defn standalone-nimbus []
  (reify INimbus
    (prepare [this conf local-dir]
      )
    (allSlotsAvailableForScheduling [this supervisors topologies topologies-missing-assignments]
      (->> supervisors
           (mapcat (fn [^SupervisorDetails s]
                     (for [p (.getMeta s)]
                       (WorkerSlot. (.getId s) p))))
           set ))
    (assignSlots [this topology slots]
      )
    (getForcedScheduler [this]
      nil )
    (getHostName [this supervisors node-id]
      (if-let [^SupervisorDetails supervisor (get supervisors node-id)]
        (.getHost supervisor)))
    ))

(defn -main []
  (setup-default-uncaught-exception-handler)
  (-launch (standalone-nimbus)))<|MERGE_RESOLUTION|>--- conflicted
+++ resolved
@@ -36,11 +36,7 @@
             ExecutorInfo InvalidTopologyException Nimbus$Iface Nimbus$Processor SubmitOptions TopologyInitialStatus
             KillOptions RebalanceOptions ClusterSummary SupervisorSummary TopologySummary TopologyInfo
             ExecutorSummary AuthorizationException GetInfoOptions NumErrorsChoice
-<<<<<<< HEAD
-            ComponentPageInfo TopologyPageInfo])
-=======
-            LogConfig LogLevel LogLevelAction])
->>>>>>> 9ac9eb5a
+            ComponentPageInfo TopologyPageInfo LogConfig LogLevel LogLevelAction])
   (:import [backtype.storm.daemon Shutdownable])
   (:use [backtype.storm util config log timer zookeeper])
   (:require [backtype.storm [cluster :as cluster]
