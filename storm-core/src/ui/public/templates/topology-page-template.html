--- conflicted
+++ resolved
@@ -160,10 +160,6 @@
 </script>
 
 <script id="topology-actions-template" type="text/html">
-<<<<<<< HEAD
-  {{#uiActionsEnabled}}
-=======
->>>>>>> b19fdbb7
   <h2>Topology actions</h2>
   <p id="topology-actions">
     <input {{activateStatus}} onclick="confirmAction('{{id}}', '{{name}}', 'activate', false, 0)" type="button" value="Activate">
@@ -171,8 +167,4 @@
     <input {{rebalanceStatus}} onclick="confirmAction('{{id}}', '{{name}}', 'rebalance', true, {{msgTimeout}})" type="button" value="Rebalance">
     <input {{killStatus}} onclick="confirmAction('{{id}}', '{{name}}', 'kill', true, 30)" type="button" value="Kill">
   </p>
-<<<<<<< HEAD
-  {{/uiActionsEnabled}}
-=======
->>>>>>> b19fdbb7
 </script>