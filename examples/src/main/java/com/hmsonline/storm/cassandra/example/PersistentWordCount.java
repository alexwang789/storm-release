--- conflicted
+++ resolved
@@ -20,17 +20,11 @@
 
     public static void main(String[] args) throws Exception {
         Config config = new Config();
-<<<<<<< HEAD
-
-        config.put(StormCassandraConstants.CASSANDRA_HOST, "localhost:9160");
-        config.put(StormCassandraConstants.CASSANDRA_KEYSPACE, "stormks");
-=======
         String configKey = "cassandra-config";
         HashMap<String, Object> clientConfig = new HashMap<String, Object>();
         clientConfig.put(StormCassandraConstants.CASSANDRA_HOST, "localhost:9160");
         clientConfig.put(StormCassandraConstants.CASSANDRA_KEYSPACE, "stormks");
         config.put(configKey, clientConfig);
->>>>>>> c596ea18
 
         TestWordSpout wordSpout = new TestWordSpout();
 
