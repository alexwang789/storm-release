<?xml version="1.0" encoding="UTF-8"?>
<!--
 Licensed to the Apache Software Foundation (ASF) under one or more
 contributor license agreements.  See the NOTICE file distributed with
 this work for additional information regarding copyright ownership.
 The ASF licenses this file to You under the Apache License, Version 2.0
 (the "License"); you may not use this file except in compliance with
 the License.  You may obtain a copy of the License at

     http://www.apache.org/licenses/LICENSE-2.0

 Unless required by applicable law or agreed to in writing, software
 distributed under the License is distributed on an "AS IS" BASIS,
 WITHOUT WARRANTIES OR CONDITIONS OF ANY KIND, either express or implied.
 See the License for the specific language governing permissions and
 limitations under the License.
-->
<project xmlns="http://maven.apache.org/POM/4.0.0" xmlns:xsi="http://www.w3.org/2001/XMLSchema-instance" xsi:schemaLocation="http://maven.apache.org/POM/4.0.0 http://maven.apache.org/xsd/maven-4.0.0.xsd">
  <modelVersion>4.0.0</modelVersion>
  <parent>
      <artifactId>storm</artifactId>
      <groupId>org.apache.storm</groupId>
<<<<<<< HEAD
      <version>1.1.0.2.6.0.0-SNAPSHOT</version>
=======
      <version>1.1.1-SNAPSHOT</version>
>>>>>>> ee1309d2
      <relativePath>../../pom.xml</relativePath>
  </parent>

  <artifactId>storm-starter</artifactId>
  <packaging>jar</packaging>

  <name>storm-starter</name>

  <properties>
    <project.build.sourceEncoding>UTF-8</project.build.sourceEncoding>
    <!-- see comment below... This fixes an annoyance with intellij -->
    <provided.scope>provided</provided.scope>
    <hbase.version>1.1.2.2.6.0.0-SNAPSHOT</hbase.version>
  </properties>

  <profiles>
    <profile>
        <id>intellij</id>
        <properties>
            <provided.scope>compile</provided.scope>
        </properties>
    </profile>
  </profiles>

  <dependencies>
    <dependency>
      <groupId>org.hdrhistogram</groupId>
      <artifactId>HdrHistogram</artifactId>
    </dependency>
    <dependency>
      <groupId>junit</groupId>
      <artifactId>junit</artifactId>
      <scope>test</scope>
    </dependency>
    <dependency>
      <groupId>org.testng</groupId>
      <artifactId>testng</artifactId>
      <version>6.8.5</version>
      <scope>test</scope>
    </dependency>
    <dependency>
      <groupId>org.mockito</groupId>
      <artifactId>mockito-all</artifactId>
      <scope>test</scope>
    </dependency>
    <dependency>
      <groupId>org.easytesting</groupId>
      <artifactId>fest-assert-core</artifactId>
      <version>2.0M8</version>
      <scope>test</scope>
    </dependency>
    <dependency>
      <groupId>org.jmock</groupId>
      <artifactId>jmock</artifactId>
      <version>2.6.0</version>
      <scope>test</scope>
    </dependency>
    <dependency>
      <groupId>org.apache.storm</groupId>
      <artifactId>storm-core</artifactId>
      <version>${project.version}</version>
      <!--
        Use "provided" scope to keep storm out of the jar-with-dependencies
        For IntelliJ dev, intellij will load properly.
      -->
        <scope>${provided.scope}</scope>
    </dependency>
      <dependency>
          <groupId>org.apache.storm</groupId>
          <artifactId>storm-core</artifactId>
          <version>${project.version}</version>
          <type>test-jar</type>
          <scope>test</scope>
      </dependency>
      <dependency>
          <groupId>org.apache.storm</groupId>
          <artifactId>multilang-javascript</artifactId>
          <version>${project.version}</version>
      </dependency>
      <dependency>
          <groupId>org.apache.storm</groupId>
          <artifactId>multilang-ruby</artifactId>
          <version>${project.version}</version>
      </dependency>
      <dependency>
          <groupId>org.apache.storm</groupId>
          <artifactId>multilang-python</artifactId>
          <version>${project.version}</version>
      </dependency>
    <dependency>
      <groupId>commons-collections</groupId>
      <artifactId>commons-collections</artifactId>
      <version>3.2.1</version>
    </dependency>
    <dependency>
      <groupId>com.google.guava</groupId>
      <artifactId>guava</artifactId>
    </dependency>
    <dependency>
      <groupId>org.apache.storm</groupId>
      <artifactId>storm-metrics</artifactId>
      <version>${project.version}</version>
    </dependency>
    <dependency>
      <groupId>org.apache.storm</groupId>
      <artifactId>storm-hdfs</artifactId>
      <version>${project.version}</version>
    </dependency>
      <dependency>
          <groupId>org.apache.storm</groupId>
          <artifactId>storm-hbase</artifactId>
          <version>${project.version}</version>
      </dependency>
    <dependency>
      <groupId>org.apache.storm</groupId>
      <artifactId>storm-redis</artifactId>
      <version>${project.version}</version>
    </dependency>
  </dependencies>

  <build>
    <sourceDirectory>src/jvm</sourceDirectory>
    <testSourceDirectory>test/jvm</testSourceDirectory>
    <resources>
      <resource>
        <directory>${basedir}/multilang</directory>
      </resource>
    </resources>

    <plugins>
        <plugin>
            <groupId>org.apache.maven.plugins</groupId>
            <artifactId>maven-shade-plugin</artifactId>
            <configuration>
                <createDependencyReducedPom>true</createDependencyReducedPom>
            </configuration>
            <executions>
                 <execution>
                    <phase>package</phase>
                    <goals>
                        <goal>shade</goal>
                    </goals>
                    <configuration>
                        <createDependencyReducedPom>true</createDependencyReducedPom>
                        <filters>
                          <filter>
                            <artifact>*:*</artifact>
                            <excludes>
                                <exclude>META-INF/*.SF</exclude>
                                <exclude>META-INF/*.sf</exclude>
                                <exclude>META-INF/*.DSA</exclude>
                                <exclude>META-INF/*.dsa</exclude>
                                <exclude>META-INF/*.RSA</exclude>
                                <exclude>META-INF/*.rsa</exclude>
                                <exclude>META-INF/*.EC</exclude>
                                <exclude>META-INF/*.ec</exclude>
                                <exclude>META-INF/MSFTSIG.SF</exclude>
                                <exclude>META-INF/MSFTSIG.RSA</exclude>
                            </excludes>
                          </filter>
                        </filters>
                    </configuration>
                </execution>
            </executions>
        </plugin>

      <plugin>
        <groupId>com.theoryinpractise</groupId>
        <artifactId>clojure-maven-plugin</artifactId>
        <extensions>true</extensions>
        <configuration>
          <sourceDirectories>
            <sourceDirectory>src/clj</sourceDirectory>
          </sourceDirectories>
        </configuration>
        <executions>
          <execution>
            <id>compile</id>
            <phase>compile</phase>
            <goals>
              <goal>compile</goal>
            </goals>
          </execution>
        </executions>
      </plugin>

      <plugin>
        <groupId>org.codehaus.mojo</groupId>
        <artifactId>exec-maven-plugin</artifactId>
        <version>1.2.1</version>
        <executions>
          <execution>
            <goals>
              <goal>exec</goal>
            </goals>
          </execution>
        </executions>
        <configuration>
          <executable>java</executable>
          <includeProjectDependencies>true</includeProjectDependencies>
          <includePluginDependencies>false</includePluginDependencies>
          <classpathScope>compile</classpathScope>
          <mainClass>${storm.topology}</mainClass>
        </configuration>
      </plugin>
    </plugins>
  </build>
</project><|MERGE_RESOLUTION|>--- conflicted
+++ resolved
@@ -20,11 +20,7 @@
   <parent>
       <artifactId>storm</artifactId>
       <groupId>org.apache.storm</groupId>
-<<<<<<< HEAD
       <version>1.1.0.2.6.0.0-SNAPSHOT</version>
-=======
-      <version>1.1.1-SNAPSHOT</version>
->>>>>>> ee1309d2
       <relativePath>../../pom.xml</relativePath>
   </parent>
 
@@ -160,32 +156,36 @@
             <artifactId>maven-shade-plugin</artifactId>
             <configuration>
                 <createDependencyReducedPom>true</createDependencyReducedPom>
+                <filters>
+                    <filter>
+                        <artifact>*:*</artifact>
+                        <excludes>
+                            <exclude>META-INF/*.SF</exclude>
+                            <exclude>META-INF/*.sf</exclude>
+                            <exclude>META-INF/*.DSA</exclude>
+                            <exclude>META-INF/*.dsa</exclude>
+                            <exclude>META-INF/*.RSA</exclude>
+                            <exclude>META-INF/*.rsa</exclude>
+                            <exclude>META-INF/*.EC</exclude>
+                            <exclude>META-INF/*.ec</exclude>
+                            <exclude>META-INF/MSFTSIG.SF</exclude>
+                            <exclude>META-INF/MSFTSIG.RSA</exclude>
+                        </excludes>
+                    </filter>
+                </filters>
             </configuration>
             <executions>
-                 <execution>
+                <execution>
                     <phase>package</phase>
                     <goals>
                         <goal>shade</goal>
                     </goals>
                     <configuration>
-                        <createDependencyReducedPom>true</createDependencyReducedPom>
-                        <filters>
-                          <filter>
-                            <artifact>*:*</artifact>
-                            <excludes>
-                                <exclude>META-INF/*.SF</exclude>
-                                <exclude>META-INF/*.sf</exclude>
-                                <exclude>META-INF/*.DSA</exclude>
-                                <exclude>META-INF/*.dsa</exclude>
-                                <exclude>META-INF/*.RSA</exclude>
-                                <exclude>META-INF/*.rsa</exclude>
-                                <exclude>META-INF/*.EC</exclude>
-                                <exclude>META-INF/*.ec</exclude>
-                                <exclude>META-INF/MSFTSIG.SF</exclude>
-                                <exclude>META-INF/MSFTSIG.RSA</exclude>
-                            </excludes>
-                          </filter>
-                        </filters>
+                        <transformers>
+                            <transformer implementation="org.apache.maven.plugins.shade.resource.ServicesResourceTransformer" />
+                            <transformer implementation="org.apache.maven.plugins.shade.resource.ManifestResourceTransformer">
+                            </transformer>
+                        </transformers>
                     </configuration>
                 </execution>
             </executions>
