--- conflicted
+++ resolved
@@ -20,11 +20,7 @@
   <parent>
       <artifactId>storm</artifactId>
       <groupId>org.apache.storm</groupId>
-<<<<<<< HEAD
-      <version>1.0.1.2.6.0.0-SNAPSHOT</version>
-=======
       <version>1.2.1-SNAPSHOT</version>
->>>>>>> 9d50f676
       <relativePath>../../pom.xml</relativePath>
   </parent>
 
@@ -37,11 +33,7 @@
     <project.build.sourceEncoding>UTF-8</project.build.sourceEncoding>
     <!-- see comment below... This fixes an annoyance with intellij -->
     <provided.scope>provided</provided.scope>
-<<<<<<< HEAD
-    <hbase.version>1.1.2.2.6.0.0-SNAPSHOT</hbase.version>
-=======
     <hbase.version>1.1.2.2.6.0.2-SNAPSHOT</hbase.version>
->>>>>>> 9d50f676
   </properties>
 
   <dependencies>
@@ -166,19 +158,6 @@
             <groupId>org.apache.maven.plugins</groupId>
             <artifactId>maven-shade-plugin</artifactId>
             <configuration>
-<<<<<<< HEAD
-              <createDependencyReducedPom>true</createDependencyReducedPom>
-              <filters>
-                <filter>
-                  <artifact>*:*</artifact>
-                  <excludes>
-                    <exclude>META-INF/*.SF</exclude>
-                    <exclude>META-INF/*.DSA</exclude>
-                    <exclude>META-INF/*.RSA</exclude>
-                  </excludes>
-                </filter>
-              </filters>
-=======
                 <createDependencyReducedPom>true</createDependencyReducedPom>
                 <filters>
                     <filter>
@@ -197,7 +176,6 @@
                         </excludes>
                     </filter>
                 </filters>
->>>>>>> 9d50f676
             </configuration>
             <executions>
                 <execution>
