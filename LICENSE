
                                 Apache License
                           Version 2.0, January 2004
                        http://www.apache.org/licenses/

   TERMS AND CONDITIONS FOR USE, REPRODUCTION, AND DISTRIBUTION

   1. Definitions.

      "License" shall mean the terms and conditions for use, reproduction,
      and distribution as defined by Sections 1 through 9 of this document.

      "Licensor" shall mean the copyright owner or entity authorized by
      the copyright owner that is granting the License.

      "Legal Entity" shall mean the union of the acting entity and all
      other entities that control, are controlled by, or are under common
      control with that entity. For the purposes of this definition,
      "control" means (i) the power, direct or indirect, to cause the
      direction or management of such entity, whether by contract or
      otherwise, or (ii) ownership of fifty percent (50%) or more of the
      outstanding shares, or (iii) beneficial ownership of such entity.

      "You" (or "Your") shall mean an individual or Legal Entity
      exercising permissions granted by this License.

      "Source" form shall mean the preferred form for making modifications,
      including but not limited to software source code, documentation
      source, and configuration files.

      "Object" form shall mean any form resulting from mechanical
      transformation or translation of a Source form, including but
      not limited to compiled object code, generated documentation,
      and conversions to other media types.

      "Work" shall mean the work of authorship, whether in Source or
      Object form, made available under the License, as indicated by a
      copyright notice that is included in or attached to the work
      (an example is provided in the Appendix below).

      "Derivative Works" shall mean any work, whether in Source or Object
      form, that is based on (or derived from) the Work and for which the
      editorial revisions, annotations, elaborations, or other modifications
      represent, as a whole, an original work of authorship. For the purposes
      of this License, Derivative Works shall not include works that remain
      separable from, or merely link (or bind by name) to the interfaces of,
      the Work and Derivative Works thereof.

      "Contribution" shall mean any work of authorship, including
      the original version of the Work and any modifications or additions
      to that Work or Derivative Works thereof, that is intentionally
      submitted to Licensor for inclusion in the Work by the copyright owner
      or by an individual or Legal Entity authorized to submit on behalf of
      the copyright owner. For the purposes of this definition, "submitted"
      means any form of electronic, verbal, or written communication sent
      to the Licensor or its representatives, including but not limited to
      communication on electronic mailing lists, source code control systems,
      and issue tracking systems that are managed by, or on behalf of, the
      Licensor for the purpose of discussing and improving the Work, but
      excluding communication that is conspicuously marked or otherwise
      designated in writing by the copyright owner as "Not a Contribution."

      "Contributor" shall mean Licensor and any individual or Legal Entity
      on behalf of whom a Contribution has been received by Licensor and
      subsequently incorporated within the Work.

   2. Grant of Copyright License. Subject to the terms and conditions of
      this License, each Contributor hereby grants to You a perpetual,
      worldwide, non-exclusive, no-charge, royalty-free, irrevocable
      copyright license to reproduce, prepare Derivative Works of,
      publicly display, publicly perform, sublicense, and distribute the
      Work and such Derivative Works in Source or Object form.

   3. Grant of Patent License. Subject to the terms and conditions of
      this License, each Contributor hereby grants to You a perpetual,
      worldwide, non-exclusive, no-charge, royalty-free, irrevocable
      (except as stated in this section) patent license to make, have made,
      use, offer to sell, sell, import, and otherwise transfer the Work,
      where such license applies only to those patent claims licensable
      by such Contributor that are necessarily infringed by their
      Contribution(s) alone or by combination of their Contribution(s)
      with the Work to which such Contribution(s) was submitted. If You
      institute patent litigation against any entity (including a
      cross-claim or counterclaim in a lawsuit) alleging that the Work
      or a Contribution incorporated within the Work constitutes direct
      or contributory patent infringement, then any patent licenses
      granted to You under this License for that Work shall terminate
      as of the date such litigation is filed.

   4. Redistribution. You may reproduce and distribute copies of the
      Work or Derivative Works thereof in any medium, with or without
      modifications, and in Source or Object form, provided that You
      meet the following conditions:

      (a) You must give any other recipients of the Work or
          Derivative Works a copy of this License; and

      (b) You must cause any modified files to carry prominent notices
          stating that You changed the files; and

      (c) You must retain, in the Source form of any Derivative Works
          that You distribute, all copyright, patent, trademark, and
          attribution notices from the Source form of the Work,
          excluding those notices that do not pertain to any part of
          the Derivative Works; and

      (d) If the Work includes a "NOTICE" text file as part of its
          distribution, then any Derivative Works that You distribute must
          include a readable copy of the attribution notices contained
          within such NOTICE file, excluding those notices that do not
          pertain to any part of the Derivative Works, in at least one
          of the following places: within a NOTICE text file distributed
          as part of the Derivative Works; within the Source form or
          documentation, if provided along with the Derivative Works; or,
          within a display generated by the Derivative Works, if and
          wherever such third-party notices normally appear. The contents
          of the NOTICE file are for informational purposes only and
          do not modify the License. You may add Your own attribution
          notices within Derivative Works that You distribute, alongside
          or as an addendum to the NOTICE text from the Work, provided
          that such additional attribution notices cannot be construed
          as modifying the License.

      You may add Your own copyright statement to Your modifications and
      may provide additional or different license terms and conditions
      for use, reproduction, or distribution of Your modifications, or
      for any such Derivative Works as a whole, provided Your use,
      reproduction, and distribution of the Work otherwise complies with
      the conditions stated in this License.

   5. Submission of Contributions. Unless You explicitly state otherwise,
      any Contribution intentionally submitted for inclusion in the Work
      by You to the Licensor shall be under the terms and conditions of
      this License, without any additional terms or conditions.
      Notwithstanding the above, nothing herein shall supersede or modify
      the terms of any separate license agreement you may have executed
      with Licensor regarding such Contributions.

   6. Trademarks. This License does not grant permission to use the trade
      names, trademarks, service marks, or product names of the Licensor,
      except as required for reasonable and customary use in describing the
      origin of the Work and reproducing the content of the NOTICE file.

   7. Disclaimer of Warranty. Unless required by applicable law or
      agreed to in writing, Licensor provides the Work (and each
      Contributor provides its Contributions) on an "AS IS" BASIS,
      WITHOUT WARRANTIES OR CONDITIONS OF ANY KIND, either express or
      implied, including, without limitation, any warranties or conditions
      of TITLE, NON-INFRINGEMENT, MERCHANTABILITY, or FITNESS FOR A
      PARTICULAR PURPOSE. You are solely responsible for determining the
      appropriateness of using or redistributing the Work and assume any
      risks associated with Your exercise of permissions under this License.

   8. Limitation of Liability. In no event and under no legal theory,
      whether in tort (including negligence), contract, or otherwise,
      unless required by applicable law (such as deliberate and grossly
      negligent acts) or agreed to in writing, shall any Contributor be
      liable to You for damages, including any direct, indirect, special,
      incidental, or consequential damages of any character arising as a
      result of this License or out of the use or inability to use the
      Work (including but not limited to damages for loss of goodwill,
      work stoppage, computer failure or malfunction, or any and all
      other commercial damages or losses), even if such Contributor
      has been advised of the possibility of such damages.

   9. Accepting Warranty or Additional Liability. While redistributing
      the Work or Derivative Works thereof, You may choose to offer,
      and charge a fee for, acceptance of support, warranty, indemnity,
      or other liability obligations and/or rights consistent with this
      License. However, in accepting such obligations, You may act only
      on Your own behalf and on Your sole responsibility, not on behalf
      of any other Contributor, and only if You agree to indemnify,
      defend, and hold each Contributor harmless for any liability
      incurred by, or claims asserted against, such Contributor by reason
      of your accepting any such warranty or additional liability.

   END OF TERMS AND CONDITIONS

   APPENDIX: How to apply the Apache License to your work.

      To apply the Apache License to your work, attach the following
      boilerplate notice, with the fields enclosed by brackets "[]"
      replaced with your own identifying information. (Don't include
      the brackets!)  The text should be enclosed in the appropriate
      comment syntax for the file format. We also recommend that a
      file or class name and description of purpose be included on the
      same "printed page" as the copyright notice for easier
      identification within third-party archives.

   Copyright [yyyy] [name of copyright owner]

   Licensed under the Apache License, Version 2.0 (the "License");
   you may not use this file except in compliance with the License.
   You may obtain a copy of the License at

       http://www.apache.org/licenses/LICENSE-2.0

   Unless required by applicable law or agreed to in writing, software
   distributed under the License is distributed on an "AS IS" BASIS,
   WITHOUT WARRANTIES OR CONDITIONS OF ANY KIND, either express or implied.
   See the License for the specific language governing permissions and
   limitations under the License.

-----------------------------------------------------------------------


For jQuery 1.6.2 (storm-core/src/ui/public/js/jquery-1.6.2.min.js)

Copyright (c) 2009 John Resig, http://jquery.com/

Permission is hereby granted, free of charge, to any person obtaining
a copy of this software and associated documentation files (the
"Software"), to deal in the Software without restriction, including
without limitation the rights to use, copy, modify, merge, publish,
distribute, sublicense, and/or sell copies of the Software, and to
permit persons to whom the Software is furnished to do so, subject to
the following conditions:

The above copyright notice and this permission notice shall be
included in all copies or substantial portions of the Software.

THE SOFTWARE IS PROVIDED "AS IS", WITHOUT WARRANTY OF ANY KIND,
EXPRESS OR IMPLIED, INCLUDING BUT NOT LIMITED TO THE WARRANTIES OF
MERCHANTABILITY, FITNESS FOR A PARTICULAR PURPOSE AND
NONINFRINGEMENT. IN NO EVENT SHALL THE AUTHORS OR COPYRIGHT HOLDERS BE
LIABLE FOR ANY CLAIM, DAMAGES OR OTHER LIABILITY, WHETHER IN AN ACTION
OF CONTRACT, TORT OR OTHERWISE, ARISING FROM, OUT OF OR IN CONNECTION
WITH THE SOFTWARE OR THE USE OR OTHER DEALINGS IN THE SOFTWARE.

-----------------------------------------------------------------------

For jQuery Cookies 2.2.0 (storm-core/src/ui/public/js/jquery.cookies.2.2.0.min.js)

Copyright (c) 2005 - 2010, James Auldridge

Permission is hereby granted, free of charge, to any person obtaining
a copy of this software and associated documentation files (the
"Software"), to deal in the Software without restriction, including
without limitation the rights to use, copy, modify, merge, publish,
distribute, sublicense, and/or sell copies of the Software, and to
permit persons to whom the Software is furnished to do so, subject to
the following conditions:

The above copyright notice and this permission notice shall be
included in all copies or substantial portions of the Software.

THE SOFTWARE IS PROVIDED "AS IS", WITHOUT WARRANTY OF ANY KIND,
EXPRESS OR IMPLIED, INCLUDING BUT NOT LIMITED TO THE WARRANTIES OF
MERCHANTABILITY, FITNESS FOR A PARTICULAR PURPOSE AND
NONINFRINGEMENT. IN NO EVENT SHALL THE AUTHORS OR COPYRIGHT HOLDERS BE
LIABLE FOR ANY CLAIM, DAMAGES OR OTHER LIABILITY, WHETHER IN AN ACTION
OF CONTRACT, TORT OR OTHERWISE, ARISING FROM, OUT OF OR IN CONNECTION
WITH THE SOFTWARE OR THE USE OR OTHER DEALINGS IN THE SOFTWARE.

-----------------------------------------------------------------------

<<<<<<< HEAD
For jQuery TableSorter 2.0.5b (storm-core/src/ui/public/js/jquery.tablesorter.min.js)
=======
For jQuery TableSorter 2.17.3 (storm-core/src/ui/public/js/jquery.tablesorter.min.js)
>>>>>>> aa33ecd3

Copyright (c) 2007 Christian Bach
Examples and docs at: http://tablesorter.com
Dual licensed under the MIT and GPL licenses:
http://www.opensource.org/licenses/mit-license.php
http://www.gnu.org/licenses/gpl.html

MIT license selected:

Copyright (c) 2007 Christian Bach

Permission is hereby granted, free of charge, to any person obtaining a copy
of this software and associated documentation files (the "Software"), to deal
in the Software without restriction, including without limitation the rights
to use, copy, modify, merge, publish, distribute, sublicense, and/or sell
copies of the Software, and to permit persons to whom the Software is
furnished to do so, subject to the following conditions:

The above copyright notice and this permission notice shall be included in
all copies or substantial portions of the Software.

THE SOFTWARE IS PROVIDED "AS IS", WITHOUT WARRANTY OF ANY KIND, EXPRESS OR
IMPLIED, INCLUDING BUT NOT LIMITED TO THE WARRANTIES OF MERCHANTABILITY,
FITNESS FOR A PARTICULAR PURPOSE AND NONINFRINGEMENT. IN NO EVENT SHALL THE
AUTHORS OR COPYRIGHT HOLDERS BE LIABLE FOR ANY CLAIM, DAMAGES OR OTHER
LIABILITY, WHETHER IN AN ACTION OF CONTRACT, TORT OR OTHERWISE, ARISING FROM,
OUT OF OR IN CONNECTION WITH THE SOFTWARE OR THE USE OR OTHER DEALINGS IN
<<<<<<< HEAD
THE SOFTWARE.
=======
THE SOFTWARE.

-----------------------------------------------------------------------

For arbor.js and arbor-graphics.js (storm-core/src/ui/public/js/)

  Copyright (c) 2011 Samizdat Drafting Co.
  Physics code derived from springy.js, copyright (c) 2010 Dennis Hotson

  Permission is hereby granted, free of charge, to any person
  obtaining a copy of this software and associated documentation
  files (the "Software"), to deal in the Software without
  restriction, including without limitation the rights to use,
  copy, modify, merge, publish, distribute, sublicense, and/or sell
  copies of the Software, and to permit persons to whom the
  Software is furnished to do so, subject to the following
  conditions:

  The above copyright notice and this permission notice shall be
  included in all copies or substantial portions of the Software.

  THE SOFTWARE IS PROVIDED "AS IS", WITHOUT WARRANTY OF ANY KIND,
  EXPRESS OR IMPLIED, INCLUDING BUT NOT LIMITED TO THE WARRANTIES
  OF MERCHANTABILITY, FITNESS FOR A PARTICULAR PURPOSE AND
  NONINFRINGEMENT. IN NO EVENT SHALL THE AUTHORS OR COPYRIGHT
  HOLDERS BE LIABLE FOR ANY CLAIM, DAMAGES OR OTHER LIABILITY,
  WHETHER IN AN ACTION OF CONTRACT, TORT OR OTHERWISE, ARISING
  FROM, OUT OF OR IN CONNECTION WITH THE SOFTWARE OR THE USE OR
  OTHER DEALINGS IN THE SOFTWARE.

-----------------------------------------------------------------------

For Arbor Tween (storm-core/src/ui/public/js/arbor-tween.js)

  Copyright (c) 2011 Samizdat Drafting Co.

  Permission is hereby granted, free of charge, to any person
  obtaining a copy of this software and associated documentation
  files (the "Software"), to deal in the Software without
  restriction, including without limitation the rights to use,
  copy, modify, merge, publish, distribute, sublicense, and/or sell
  copies of the Software, and to permit persons to whom the
  Software is furnished to do so, subject to the following
  conditions:

  The above copyright notice and this permission notice shall be
  included in all copies or substantial portions of the Software.

  THE SOFTWARE IS PROVIDED "AS IS", WITHOUT WARRANTY OF ANY KIND,
  EXPRESS OR IMPLIED, INCLUDING BUT NOT LIMITED TO THE WARRANTIES
  OF MERCHANTABILITY, FITNESS FOR A PARTICULAR PURPOSE AND
  NONINFRINGEMENT. IN NO EVENT SHALL THE AUTHORS OR COPYRIGHT
  HOLDERS BE LIABLE FOR ANY CLAIM, DAMAGES OR OTHER LIABILITY,
  WHETHER IN AN ACTION OF CONTRACT, TORT OR OTHERWISE, ARISING
  FROM, OUT OF OR IN CONNECTION WITH THE SOFTWARE OR THE USE OR
  OTHER DEALINGS IN THE SOFTWARE.


  Easing Equations in easing.js:
  Copyright © 2001 Robert Penner. All rights reserved.

  Open source under the BSD License. Redistribution and use in source
  and binary forms, with or without modification, are permitted
  provided that the following conditions are met:

  Redistributions of source code must retain the above copyright
  notice, this list of conditions and the following disclaimer.
  Redistributions in binary form must reproduce the above copyright
  notice, this list of conditions and the following disclaimer in the
  documentation and/or other materials provided with the distribution.

  Neither the name of the author nor the names of contributors may be
  used to endorse or promote products derived from this software
  without specific prior written permission.

  THIS SOFTWARE IS PROVIDED BY THE COPYRIGHT HOLDERS AND CONTRIBUTORS
  "AS IS" AND ANY EXPRESS OR IMPLIED WARRANTIES, INCLUDING, BUT NOT
  LIMITED TO, THE IMPLIED WARRANTIES OF MERCHANTABILITY AND FITNESS FOR
  A PARTICULAR PURPOSE ARE DISCLAIMED. IN NO EVENT SHALL THE COPYRIGHT
  OWNER OR CONTRIBUTORS BE LIABLE FOR ANY DIRECT, INDIRECT, INCIDENTAL,
  SPECIAL, EXEMPLARY, OR CONSEQUENTIAL DAMAGES (INCLUDING, BUT NOT
  LIMITED TO, PROCUREMENT OF SUBSTITUTE GOODS OR SERVICES; LOSS OF USE,
  DATA, OR PROFITS; OR BUSINESS INTERRUPTION) HOWEVER CAUSED AND ON ANY
  THEORY OF LIABILITY, WHETHER IN CONTRACT, STRICT LIABILITY, OR TORT
  (INCLUDING NEGLIGENCE OR OTHERWISE) ARISING IN ANY WAY OUT OF THE USE
  OF THIS SOFTWARE, EVEN IF ADVISED OF THE POSSIBILITY OF SUCH DAMAGE.

-----------------------------------------------------------------------

For Purl (storm-core/src/ui/public/js/purl.js)

Purl (A JavaScript URL parser) v2.3.1
Developed and maintanined by Mark Perkins, mark@allmarkedup.com
Source repository: https://github.com/allmarkedup/jQuery-URL-Parser
Licensed under an MIT-style license. See https://github.com/allmarkedup/jQuery-URL-Parser/blob/master/LICENSE for details.


-----------------------------------------------------------------------

For mustache.js (storm-core/src/ui/public/js/jquery.mustache.js)

The MIT License

Copyright (c) 2009 Chris Wanstrath (Ruby)
Copyright (c) 2010-2014 Jan Lehnardt (JavaScript)

Permission is hereby granted, free of charge, to any person obtaining a copy
of this software and associated documentation files (the "Software"), to deal
in the Software without restriction, including without limitation the rights
to use, copy, modify, merge, publish, distribute, sublicense, and/or sell
copies of the Software, and to permit persons to whom the Software is
furnished to do so, subject to the following conditions:

The above copyright notice and this permission notice shall be included in
all copies or substantial portions of the Software.

THE SOFTWARE IS PROVIDED "AS IS", WITHOUT WARRANTY OF ANY KIND, EXPRESS OR
IMPLIED, INCLUDING BUT NOT LIMITED TO THE WARRANTIES OF MERCHANTABILITY,
FITNESS FOR A PARTICULAR PURPOSE AND NONINFRINGEMENT. IN NO EVENT SHALL THE
AUTHORS OR COPYRIGHT HOLDERS BE LIABLE FOR ANY CLAIM, DAMAGES OR OTHER
LIABILITY, WHETHER IN AN ACTION OF CONTRACT, TORT OR OTHERWISE, ARISING FROM,
OUT OF OR IN CONNECTION WITH THE SOFTWARE OR THE USE OR OTHER DEALINGS IN
THE SOFTWARE.

-----------------------------------------------------------------------

For moment.js (storm-core/src/ui/public/js/moment.min.js)

Copyright (c) 2011-2014 Tim Wood, Iskren Chernev, Moment.js contributors

Permission is hereby granted, free of charge, to any person
obtaining a copy of this software and associated documentation
files (the "Software"), to deal in the Software without
restriction, including without limitation the rights to use,
copy, modify, merge, publish, distribute, sublicense, and/or sell
copies of the Software, and to permit persons to whom the
Software is furnished to do so, subject to the following
conditions:

The above copyright notice and this permission notice shall be
included in all copies or substantial portions of the Software.

THE SOFTWARE IS PROVIDED "AS IS", WITHOUT WARRANTY OF ANY KIND,
EXPRESS OR IMPLIED, INCLUDING BUT NOT LIMITED TO THE WARRANTIES
OF MERCHANTABILITY, FITNESS FOR A PARTICULAR PURPOSE AND
NONINFRINGEMENT. IN NO EVENT SHALL THE AUTHORS OR COPYRIGHT
HOLDERS BE LIABLE FOR ANY CLAIM, DAMAGES OR OTHER LIABILITY,
WHETHER IN AN ACTION OF CONTRACT, TORT OR OTHERWISE, ARISING
FROM, OUT OF OR IN CONNECTION WITH THE SOFTWARE OR THE USE OR
OTHER DEALINGS IN THE SOFTWARE.
>>>>>>> aa33ecd3
<|MERGE_RESOLUTION|>--- conflicted
+++ resolved
@@ -254,11 +254,7 @@
 
 -----------------------------------------------------------------------
 
-<<<<<<< HEAD
-For jQuery TableSorter 2.0.5b (storm-core/src/ui/public/js/jquery.tablesorter.min.js)
-=======
 For jQuery TableSorter 2.17.3 (storm-core/src/ui/public/js/jquery.tablesorter.min.js)
->>>>>>> aa33ecd3
 
 Copyright (c) 2007 Christian Bach
 Examples and docs at: http://tablesorter.com
@@ -286,9 +282,6 @@
 AUTHORS OR COPYRIGHT HOLDERS BE LIABLE FOR ANY CLAIM, DAMAGES OR OTHER
 LIABILITY, WHETHER IN AN ACTION OF CONTRACT, TORT OR OTHERWISE, ARISING FROM,
 OUT OF OR IN CONNECTION WITH THE SOFTWARE OR THE USE OR OTHER DEALINGS IN
-<<<<<<< HEAD
-THE SOFTWARE.
-=======
 THE SOFTWARE.
 
 -----------------------------------------------------------------------
@@ -439,4 +432,3 @@
 WHETHER IN AN ACTION OF CONTRACT, TORT OR OTHERWISE, ARISING
 FROM, OUT OF OR IN CONNECTION WITH THE SOFTWARE OR THE USE OR
 OTHER DEALINGS IN THE SOFTWARE.
->>>>>>> aa33ecd3
