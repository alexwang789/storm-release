# Licensed to the Apache Software Foundation (ASF) under one
# or more contributor license agreements.  See the NOTICE file
# distributed with this work for additional information
# regarding copyright ownership.  The ASF licenses this file
# to you under the Apache License, Version 2.0 (the
# "License"); you may not use this file except in compliance
# with the License.  You may obtain a copy of the License at
#
# http://www.apache.org/licenses/LICENSE-2.0
#
# Unless required by applicable law or agreed to in writing, software
# distributed under the License is distributed on an "AS IS" BASIS,
# WITHOUT WARRANTIES OR CONDITIONS OF ANY KIND, either express or implied.
# See the License for the specific language governing permissions and
# limitations under the License.

########### These MUST be filled in for a storm configuration
# storm.zookeeper.servers:
#     - "server1"
#     - "server2"
# 
# nimbus.seeds: ["host1", "host2", "host3"]
# 
# 
# ##### These may optionally be filled in:
#    
## List of custom serializations
# topology.kryo.register:
#     - org.mycompany.MyType
#     - org.mycompany.MyType2: org.mycompany.MyType2Serializer
#
## List of custom kryo decorators
# topology.kryo.decorators:
#     - org.mycompany.MyDecorator
#
## Locations of the drpc servers
# drpc.servers:
#     - "server1"
#     - "server2"

## Topology Metrics
##
## topology.metrics.aggregate.per.worker: aggregate task level metrics per worker
## - set to true when you want to get list of task level metrics per worker
## - srcTaskId on TaskInfo will be changed to SYSTEM_TASK_ID
##
## topology.metrics.aggregate.metric.evict.secs: set the limit time difference of holding metric for aggregation
## - Metric will be evicted from SystemBolt if it is not aggregated and such condition has been met:
## (current timestamp secs - metric timestamp secs) > topology.metrics.aggregate.metric.evict.secs
##
## topology.metrics.expand.map.type: expand metric with map type as value to multiple metrics
## - set to true when you would like to apply filter to expanded metrics
## - default value is false which is backward compatible value
##
## topology.metrics.metric.name.separator: separator between origin metric name and key of entry from map
## - only effective when expandMapType is set to true
##
# topology.metrics.aggregate.per.worker: true
<<<<<<< HEAD
# topology.metrics.aggregate.metric.evict.secs: 5
=======
>>>>>>> 9d50f676
# topology.metrics.expand.map.type: true
# topology.metrics.metric.name.separator: "."

## Metrics Consumers
##
## max.retain.metric.tuples
## - task queue will be unbounded when max.retain.metric.tuples is equal or less than 0.
##
## whitelist / blacklist
## - when none of configuration for metric filter are specified, it'll be treated as 'pass all'.
## - you need to specify either whitelist or blacklist, or none of them. You can't specify both of them.
## - you can specify multiple whitelist / blacklist with regular expression
##
# topology.metrics.consumer.register:
#   - class: "org.apache.storm.metric.LoggingMetricsConsumer"
#     max.retain.metric.tuples: 100
#     parallelism.hint: 1
#   - class: "org.mycompany.MyMetricsConsumer"
#     max.retain.metric.tuples: 100
#     whitelist:
#       - "execute.*"
#       - "^__complete-latency$"
#     parallelism.hint: 1
#     argument:
#       - endpoint: "metrics-collector.mycompany.org"

## Cluster Metrics Consumers
# storm.cluster.metrics.consumer.register:
#   - class: "org.apache.storm.metric.LoggingClusterMetricsConsumer"
#   - class: "org.mycompany.MyMetricsConsumer"
#     argument:
#       - endpoint: "metrics-collector.mycompany.org"
#
# storm.cluster.metrics.consumer.publish.interval.secs: 60

# Event Logger
# topology.event.logger.register:
#   - class: "org.apache.storm.metric.FileBasedEventLogger"
#   - class: "org.mycompany.MyEventLogger"
#     arguments:
#       endpoint: "event-logger.mycompany.org"

# Metrics v2 configuration (optional)
#storm.metrics.reporters:
#  # Graphite Reporter
#  - class: "org.apache.storm.metrics2.reporters.GraphiteStormReporter"
#    daemons:
#        - "supervisor"
#        - "nimbus"
#        - "worker"
#    report.period: 60
#    report.period.units: "SECONDS"
#    graphite.host: "localhost"
#    graphite.port: 2003
#
#  # Console Reporter
#  - class: "org.apache.storm.metrics2.reporters.ConsoleStormReporter"
#    daemons:
#        - "worker"
#    report.period: 10
#    report.period.units: "SECONDS"
#    filter:
#        class: "org.apache.storm.metrics2.filters.RegexFilter"
#        expression: ".*my_component.*emitted.*"<|MERGE_RESOLUTION|>--- conflicted
+++ resolved
@@ -56,10 +56,6 @@
 ## - only effective when expandMapType is set to true
 ##
 # topology.metrics.aggregate.per.worker: true
-<<<<<<< HEAD
-# topology.metrics.aggregate.metric.evict.secs: 5
-=======
->>>>>>> 9d50f676
 # topology.metrics.expand.map.type: true
 # topology.metrics.metric.name.separator: "."
 
