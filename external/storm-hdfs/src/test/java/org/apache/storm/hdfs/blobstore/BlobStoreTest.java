--- conflicted
+++ resolved
@@ -176,6 +176,7 @@
 
     }
 
+    @Ignore
     @Test
     public void testHdfsReplication()
         throws Exception {
@@ -183,239 +184,17 @@
             testReplication("/storm/blobstoreReplication/test", container.blobStore);
         }
     }
-<<<<<<< HEAD
-    Map conf = new HashMap();
-    conf.put(Config.BLOBSTORE_DIR, dirName);
-    conf.put(Config.STORM_PRINCIPAL_TO_LOCAL_PLUGIN,"org.apache.storm.security.auth.DefaultPrincipalToLocal");
-    conf.put(Config.STORM_BLOBSTORE_REPLICATION_FACTOR, 3);
-    HdfsBlobStore store = new HdfsBlobStore();
-    store.prepareInternal(conf, null, dfscluster.getConfiguration(0));
-    return store;
-  }
-
-  @Ignore
-  @Test
-  public void testHdfsReplication()
-          throws Exception {
-    BlobStore store = initHdfs("/storm/blobstoreReplication");
-    testReplication("/storm/blobstoreReplication/test", store);
-  }
-
-  @Ignore
-  @Test
-  public void testBasicHdfs()
-          throws Exception {
-    testBasic(initHdfs("/storm/blobstore1"));
-  }
-
-  @Ignore
-  @Test
-  public void testMultipleHdfs()
-          throws Exception {
-    // use different blobstore dir so it doesn't conflict with other test
-    testMultiple(initHdfs("/storm/blobstore2"));
-  }
-
-  @Ignore
-  @Test
-  public void testHdfsWithAuth()
-          throws Exception {
-    // use different blobstore dir so it doesn't conflict with other tests
-    testWithAuthentication(initHdfs("/storm/blobstore3"));
-  }
-
-  // Test for replication.
-  public void testReplication(String path, BlobStore store)
-          throws Exception {
-    SettableBlobMeta metadata = new SettableBlobMeta(BlobStoreAclHandler.WORLD_EVERYTHING);
-    metadata.set_replication_factor(4);
-    AtomicOutputStream out = store.createBlob("test", metadata, null);
-    out.write(1);
-    out.close();
-    assertStoreHasExactly(store, "test");
-    assertEquals("Blobstore replication not matching", store.getBlobReplication("test", null), 4);
-    store.deleteBlob("test", null);
-
-    //Test for replication with NIMBUS as user
-    Subject admin = getSubject("admin");
-    metadata = new SettableBlobMeta(BlobStoreAclHandler.DEFAULT);
-    metadata.set_replication_factor(4);
-    out = store.createBlob("test", metadata, admin);
-    out.write(1);
-    out.close();
-    assertStoreHasExactly(store, "test");
-    assertEquals("Blobstore replication not matching", store.getBlobReplication("test", admin), 4);
-    store.updateBlobReplication("test", 5, admin);
-    assertEquals("Blobstore replication not matching", store.getBlobReplication("test", admin), 5);
-    store.deleteBlob("test", admin);
-
-    //Test for replication using SUPERVISOR access
-    Subject supervisor = getSubject("supervisor");
-    metadata = new SettableBlobMeta(BlobStoreAclHandler.DEFAULT);
-    metadata.set_replication_factor(4);
-    out = store.createBlob("test", metadata, supervisor);
-    out.write(1);
-    out.close();
-    assertStoreHasExactly(store, "test");
-    assertEquals("Blobstore replication not matching", store.getBlobReplication("test", supervisor), 4);
-    store.updateBlobReplication("test", 5, supervisor);
-    assertEquals("Blobstore replication not matching", store.getBlobReplication("test", supervisor), 5);
-    store.deleteBlob("test", supervisor);
-
-    //Test for a user having read or write or admin access to read replication for a blob
-    String createSubject = "createSubject";
-    String writeSubject = "writeSubject";
-    String adminSubject = "adminSubject";
-    Subject who = getSubject(createSubject);
-    AccessControl writeAccess = new AccessControl(AccessControlType.USER, READ);
-    AccessControl adminAccess = new AccessControl(AccessControlType.USER, ADMIN);
-    writeAccess.set_name(writeSubject);
-    adminAccess.set_name(adminSubject);
-    List<AccessControl> acl = Arrays.asList(writeAccess, adminAccess);
-    metadata = new SettableBlobMeta(acl);
-    metadata.set_replication_factor(4);
-    out = store.createBlob("test", metadata, who);
-    out.write(1);
-    out.close();
-    assertStoreHasExactly(store, "test");
-    who = getSubject(writeSubject);
-    assertEquals("Blobstore replication not matching", store.getBlobReplication("test", who), 4);
-
-    //Test for a user having WRITE or ADMIN privileges to change replication of a blob
-    who = getSubject(adminSubject);
-    store.updateBlobReplication("test", 5, who);
-    assertEquals("Blobstore replication not matching", store.getBlobReplication("test", who), 5);
-    store.deleteBlob("test", getSubject(createSubject));
-  }
-
-  public Subject getSubject(String name) {
-    Subject subject = new Subject();
-    SingleUserPrincipal user = new SingleUserPrincipal(name);
-    subject.getPrincipals().add(user);
-    return subject;
-  }
-
-  // Check for Blobstore with authentication
-  public void testWithAuthentication(BlobStore store)
-          throws Exception {
-    //Test for Nimbus Admin
-    Subject admin = getSubject("admin");
-    assertStoreHasExactly(store);
-    SettableBlobMeta metadata = new SettableBlobMeta(BlobStoreAclHandler.DEFAULT);
-    AtomicOutputStream out = store.createBlob("test", metadata, admin);
-    assertStoreHasExactly(store, "test");
-    out.write(1);
-    out.close();
-    store.deleteBlob("test", admin);
-
-    //Test for Supervisor Admin
-    Subject supervisor = getSubject("supervisor");
-    assertStoreHasExactly(store);
-    metadata = new SettableBlobMeta(BlobStoreAclHandler.DEFAULT);
-    out = store.createBlob("test", metadata, supervisor);
-    assertStoreHasExactly(store, "test");
-    out.write(1);
-    out.close();
-    store.deleteBlob("test", supervisor);
-
-    //Test for Nimbus itself as a user
-    Subject nimbus = getNimbusSubject();
-    assertStoreHasExactly(store);
-    metadata = new SettableBlobMeta(BlobStoreAclHandler.DEFAULT);
-    out = store.createBlob("test", metadata, nimbus);
-    assertStoreHasExactly(store, "test");
-    out.write(1);
-    out.close();
-    store.deleteBlob("test", nimbus);
-
-    // Test with a dummy test_subject for cases where subject !=null (security turned on)
-    Subject who = getSubject("test_subject");
-    assertStoreHasExactly(store);
-
-    // Tests for case when subject != null (security turned on) and
-    // acls for the blob are set to WORLD_EVERYTHING
-    metadata = new SettableBlobMeta(BlobStoreAclHandler.WORLD_EVERYTHING);
-    out = store.createBlob("test", metadata, who);
-    out.write(1);
-    out.close();
-    assertStoreHasExactly(store, "test");
-    // Testing whether acls are set to WORLD_EVERYTHING
-    assertTrue("ACL does not contain WORLD_EVERYTHING", metadata.toString().contains("AccessControl(type:OTHER, access:7)"));
-    readAssertEqualsWithAuth(store, who, "test", 1);
-
-    LOG.info("Deleting test");
-    store.deleteBlob("test", who);
-    assertStoreHasExactly(store);
-
-    // Tests for case when subject != null (security turned on) and
-    // acls are not set for the blob (DEFAULT)
-    LOG.info("Creating test again");
-    metadata = new SettableBlobMeta(BlobStoreAclHandler.DEFAULT);
-    out = store.createBlob("test", metadata, who);
-    out.write(2);
-    out.close();
-    assertStoreHasExactly(store, "test");
-    // Testing whether acls are set to WORLD_EVERYTHING. Here the acl should not contain WORLD_EVERYTHING because
-    // the subject is neither null nor empty. The ACL should however contain USER_EVERYTHING as user needs to have
-    // complete access to the blob
-    assertTrue("ACL does not contain WORLD_EVERYTHING", !metadata.toString().contains("AccessControl(type:OTHER, access:7)"));
-    readAssertEqualsWithAuth(store, who, "test", 2);
-
-    LOG.info("Updating test");
-    out = store.updateBlob("test", who);
-    out.write(3);
-    out.close();
-    assertStoreHasExactly(store, "test");
-    readAssertEqualsWithAuth(store, who, "test", 3);
-
-    LOG.info("Updating test again");
-    out = store.updateBlob("test", who);
-    out.write(4);
-    out.flush();
-    LOG.info("SLEEPING");
-    Thread.sleep(2);
-    assertStoreHasExactly(store, "test");
-    readAssertEqualsWithAuth(store, who, "test", 3);
-
-    //Test for subject with no principals and acls set to WORLD_EVERYTHING
-    who = new Subject();
-    metadata = new SettableBlobMeta(BlobStoreAclHandler.WORLD_EVERYTHING);
-    LOG.info("Creating test");
-    out = store.createBlob("test-empty-subject-WE", metadata, who);
-    out.write(2);
-    out.close();
-    assertStoreHasExactly(store, "test-empty-subject-WE", "test");
-    // Testing whether acls are set to WORLD_EVERYTHING
-    assertTrue("ACL does not contain WORLD_EVERYTHING", metadata.toString().contains("AccessControl(type:OTHER, access:7)"));
-    readAssertEqualsWithAuth(store, who, "test-empty-subject-WE", 2);
-
-    //Test for subject with no principals and acls set to DEFAULT
-    who = new Subject();
-    metadata = new SettableBlobMeta(BlobStoreAclHandler.DEFAULT);
-    LOG.info("Creating other");
-    out = store.createBlob("test-empty-subject-DEF", metadata, who);
-    out.write(2);
-    out.close();
-    assertStoreHasExactly(store, "test-empty-subject-DEF", "test", "test-empty-subject-WE");
-    // Testing whether acls are set to WORLD_EVERYTHING
-    assertTrue("ACL does not contain WORLD_EVERYTHING", metadata.toString().contains("AccessControl(type:OTHER, access:7)"));
-    readAssertEqualsWithAuth(store, who, "test-empty-subject-DEF", 2);
-
-    if (store instanceof HdfsBlobStore) {
-      ((HdfsBlobStore) store).fullCleanup(1);
-    } else {
-      fail("Error the blobstore is of unknowntype");
-=======
-
+
+    @Ignore
     @Test
     public void testBasicHdfs()
         throws Exception {
         try (AutoCloseableBlobStoreContainer container = initHdfs("/storm/blobstore1")) {
             testBasic(container.blobStore);
         }
->>>>>>> 2181fcde
-    }
-
+    }
+
+    @Ignore
     @Test
     public void testMultipleHdfs()
         throws Exception {
@@ -425,6 +204,7 @@
         }
     }
 
+    @Ignore
     @Test
     public void testHdfsWithAuth()
         throws Exception {
