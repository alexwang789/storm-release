/**
 * Licensed to the Apache Software Foundation (ASF) under one
 * or more contributor license agreements.  See the NOTICE file
 * distributed with this work for additional information
 * regarding copyright ownership.  The ASF licenses this file
 * to you under the Apache License, Version 2.0 (the
 * "License"); you may not use this file except in compliance
 * with the License.  You may obtain a copy of the License at
 *
 * http://www.apache.org/licenses/LICENSE-2.0
 *
 * Unless required by applicable law or agreed to in writing, software
 * distributed under the License is distributed on an "AS IS" BASIS,
 * WITHOUT WARRANTIES OR CONDITIONS OF ANY KIND, either express or implied.
 * See the License for the specific language governing permissions and
 * limitations under the License.
 */
package storm.kafka;

import backtype.storm.Config;
import backtype.storm.metric.api.CombinedMetric;
import backtype.storm.metric.api.CountMetric;
import backtype.storm.metric.api.MeanReducer;
import backtype.storm.metric.api.ReducedMetric;
import backtype.storm.spout.SpoutOutputCollector;
import com.google.common.collect.ImmutableMap;
import kafka.javaapi.consumer.SimpleConsumer;
import kafka.javaapi.message.ByteBufferMessageSet;
import kafka.message.MessageAndOffset;
import org.slf4j.Logger;
import org.slf4j.LoggerFactory;
import storm.kafka.KafkaSpout.EmitState;
import storm.kafka.KafkaSpout.MessageAndRealOffset;
import storm.kafka.trident.MaxMetric;

import java.util.*;

public class PartitionManager {
    public static final Logger LOG = LoggerFactory.getLogger(PartitionManager.class);

    private final CombinedMetric _fetchAPILatencyMax;
    private final ReducedMetric _fetchAPILatencyMean;
    private final CountMetric _fetchAPICallCount;
    private final CountMetric _fetchAPIMessageCount;
    Long _emittedToOffset;
    // _pending key = Kafka offset, value = time at which the message was first submitted to the topology
    private SortedMap<Long,Long> _pending = new TreeMap<Long,Long>();
    private final FailedMsgRetryManager _failedMsgRetryManager;

    // retryRecords key = Kafka offset, value = retry info for the given message
    Long _committedTo;
    LinkedList<MessageAndRealOffset> _waitingToEmit = new LinkedList<MessageAndRealOffset>();
    Partition _partition;
    SpoutConfig _spoutConfig;
    String _topologyInstanceId;
    SimpleConsumer _consumer;
    DynamicPartitionConnections _connections;
    ZkState _state;
    Map _stormConf;
    long numberFailed, numberAcked;
    public PartitionManager(DynamicPartitionConnections connections, String topologyInstanceId, ZkState state, Map stormConf, SpoutConfig spoutConfig, Partition id) {
        _partition = id;
        _connections = connections;
        _spoutConfig = spoutConfig;
        _topologyInstanceId = topologyInstanceId;
        _consumer = connections.register(id.host, id.topic, id.partition);
        _state = state;
        _stormConf = stormConf;
        numberAcked = numberFailed = 0;

        _failedMsgRetryManager = new ExponentialBackoffMsgRetryManager(_spoutConfig.retryInitialDelayMs,
                                                                           _spoutConfig.retryDelayMultiplier,
                                                                           _spoutConfig.retryDelayMaxMs);

        String jsonTopologyId = null;
        Long jsonOffset = null;
        String path = committedPath();
        try {
            Map<Object, Object> json = _state.readJSON(path);
            LOG.info("Read partition information from: " + path +  "  --> " + json );
            if (json != null) {
                jsonTopologyId = (String) ((Map<Object, Object>) json.get("topology")).get("id");
                jsonOffset = (Long) json.get("offset");
            }
        } catch (Throwable e) {
            LOG.warn("Error reading and/or parsing at ZkNode: " + path, e);
        }

        String topic = _partition.topic;
        Long currentOffset = KafkaUtils.getOffset(_consumer, topic, id.partition, spoutConfig);

        if (jsonTopologyId == null || jsonOffset == null) { // failed to parse JSON?
            _committedTo = currentOffset;
            LOG.info("No partition information found, using configuration to determine offset");
        } else if (!topologyInstanceId.equals(jsonTopologyId) && spoutConfig.ignoreZkOffsets) {
            _committedTo = KafkaUtils.getOffset(_consumer, topic, id.partition, spoutConfig.startOffsetTime);
            LOG.info("Topology change detected and ignore zookeeper offsets set to true, using configuration to determine offset");
        } else {
            _committedTo = jsonOffset;
            LOG.info("Read last commit offset from zookeeper: " + _committedTo + "; old topology_id: " + jsonTopologyId + " - new topology_id: " + topologyInstanceId );
        }

        if (currentOffset - _committedTo > spoutConfig.maxOffsetBehind || _committedTo <= 0) {
            LOG.info("Last commit offset from zookeeper: " + _committedTo);
            Long lastCommittedOffset = _committedTo;
            _committedTo = currentOffset;
            LOG.info("Commit offset " + lastCommittedOffset + " is more than " +
                    spoutConfig.maxOffsetBehind + " behind latest offset " + currentOffset + ", resetting to startOffsetTime=" + spoutConfig.startOffsetTime);
        }

        LOG.info("Starting Kafka " + _consumer.host() + ":" + id.partition + " from offset " + _committedTo);
        _emittedToOffset = _committedTo;

        _fetchAPILatencyMax = new CombinedMetric(new MaxMetric());
        _fetchAPILatencyMean = new ReducedMetric(new MeanReducer());
        _fetchAPICallCount = new CountMetric();
        _fetchAPIMessageCount = new CountMetric();
    }

    public Map getMetricsDataMap() {
        Map ret = new HashMap();
        ret.put(_partition + "/fetchAPILatencyMax", _fetchAPILatencyMax.getValueAndReset());
        ret.put(_partition + "/fetchAPILatencyMean", _fetchAPILatencyMean.getValueAndReset());
        ret.put(_partition + "/fetchAPICallCount", _fetchAPICallCount.getValueAndReset());
        ret.put(_partition + "/fetchAPIMessageCount", _fetchAPIMessageCount.getValueAndReset());
        return ret;
    }

    //returns false if it's reached the end of current batch
    public EmitState next(SpoutOutputCollector collector) {
        if (_waitingToEmit.isEmpty()) {
            fill();
        }
        while (true) {
            MessageAndRealOffset toEmit = _waitingToEmit.pollFirst();
            if (toEmit == null) {
                return EmitState.NO_EMITTED;
            }
            Iterable<List<Object>> tups = KafkaUtils.generateTuples(_spoutConfig, toEmit.msg, _partition.topic);
            if (tups != null) {
                for (List<Object> tup : tups) {
                    collector.emit(tup, new KafkaMessageId(_partition, toEmit.offset));
                }
                break;
            } else {
                ack(toEmit.offset);
            }
        }
        if (!_waitingToEmit.isEmpty()) {
            return EmitState.EMITTED_MORE_LEFT;
        } else {
            return EmitState.EMITTED_END;
        }
    }


    private void fill() {
        long start = System.nanoTime();
        Long offset;

        // Are there failed tuples? If so, fetch those first.
        offset = this._failedMsgRetryManager.nextFailedMessageToRetry();
        final boolean processingNewTuples = (offset == null);
        if (processingNewTuples) {
            offset = _emittedToOffset;
        }

        ByteBufferMessageSet msgs = null;
        try {
            msgs = KafkaUtils.fetchMessages(_spoutConfig, _consumer, _partition, offset);
        } catch (TopicOffsetOutOfRangeException e) {
            _emittedToOffset = KafkaUtils.getOffset(_consumer, _partition.topic, _partition.partition, kafka.api.OffsetRequest.EarliestTime());
            LOG.warn("{} Using new offset: {}", _partition.partition, _emittedToOffset);
            // fetch failed, so don't update the metrics
            return;
        }
        long end = System.nanoTime();
        long millis = (end - start) / 1000000;
        _fetchAPILatencyMax.update(millis);
        _fetchAPILatencyMean.update(millis);
        _fetchAPICallCount.incr();
        if (msgs != null) {
            int numMessages = 0;

            for (MessageAndOffset msg : msgs) {
                final Long cur_offset = msg.offset();
                if (cur_offset < offset) {
                    // Skip any old offsets.
                    continue;
                }
                if (processingNewTuples || this._failedMsgRetryManager.shouldRetryMsg(cur_offset)) {
                    numMessages += 1;
                    if (!_pending.containsKey(cur_offset)) {
                        _pending.put(cur_offset, System.currentTimeMillis());
                    }
                    _waitingToEmit.add(new MessageAndRealOffset(msg.message(), cur_offset));
                    _emittedToOffset = Math.max(msg.nextOffset(), _emittedToOffset);
                    if (_failedMsgRetryManager.shouldRetryMsg(cur_offset)) {
                        this._failedMsgRetryManager.retryStarted(cur_offset);
                    }
                }
            }
            _fetchAPIMessageCount.incrBy(numMessages);
        }
    }

    public void ack(Long offset) {
        if (!_pending.isEmpty() && _pending.firstKey() < offset - _spoutConfig.maxOffsetBehind) {
            // Too many things pending!
            _pending.headMap(offset - _spoutConfig.maxOffsetBehind).clear();
        }
        _pending.remove(offset);
        this._failedMsgRetryManager.acked(offset);
        numberAcked++;
    }

    public void fail(Long offset) {
        if (offset < _emittedToOffset - _spoutConfig.maxOffsetBehind) {
            LOG.info(
                    "Skipping failed tuple at offset=" + offset +
                            " because it's more than maxOffsetBehind=" + _spoutConfig.maxOffsetBehind +
                            " behind _emittedToOffset=" + _emittedToOffset
            );
        } else {
            LOG.debug("failing at offset=" + offset + " with _pending.size()=" + _pending.size() + " pending and _emittedToOffset=" + _emittedToOffset);
            numberFailed++;
            if (numberAcked == 0 && numberFailed > _spoutConfig.maxOffsetBehind) {
                throw new RuntimeException("Too many tuple failures");
            }

            this._failedMsgRetryManager.failed(offset);
        }
    }

    public void commit() {
        long lastCompletedOffset = lastCompletedOffset();
        if (_committedTo != lastCompletedOffset) {
            LOG.debug("Writing last completed offset (" + lastCompletedOffset + ") to ZK for " + _partition + " for topology: " + _topologyInstanceId);
            Map<Object, Object> data = (Map<Object, Object>) ImmutableMap.builder()
                    .put("topology", ImmutableMap.of("id", _topologyInstanceId,
                            "name", _stormConf.get(Config.TOPOLOGY_NAME)))
                    .put("offset", lastCompletedOffset)
                    .put("partition", _partition.partition)
                    .put("broker", ImmutableMap.of("host", _partition.host.host,
                            "port", _partition.host.port))
                    .put("topic", _partition.topic).build();
            _state.writeJSON(committedPath(), data);

            _committedTo = lastCompletedOffset;
            LOG.debug("Wrote last completed offset (" + lastCompletedOffset + ") to ZK for " + _partition + " for topology: " + _topologyInstanceId);
        } else {
            LOG.debug("No new offset for " + _partition + " for topology: " + _topologyInstanceId);
        }
    }

    private String committedPath() {
        return _spoutConfig.zkRoot + "/" + _spoutConfig.id + "/" + _partition.getId();
    }

    public long lastCompletedOffset() {
        if (_pending.isEmpty()) {
            return _emittedToOffset;
        } else {
            return _pending.firstKey();
        }
    }

    public Partition getPartition() {
        return _partition;
    }

    public void close() {
<<<<<<< HEAD
        _connections.unregister(_partition.host, _partition.topic , _partition.partition);
=======
        commit();
        _connections.unregister(_partition.host, _partition.partition);
>>>>>>> 9906f85d
    }

    static class KafkaMessageId {
        public Partition partition;
        public long offset;


        public KafkaMessageId(Partition partition, long offset) {
            this.partition = partition;
            this.offset = offset;
        }
    }
}<|MERGE_RESOLUTION|>--- conflicted
+++ resolved
@@ -270,12 +270,8 @@
     }
 
     public void close() {
-<<<<<<< HEAD
+        commit();
         _connections.unregister(_partition.host, _partition.topic , _partition.partition);
-=======
-        commit();
-        _connections.unregister(_partition.host, _partition.partition);
->>>>>>> 9906f85d
     }
 
     static class KafkaMessageId {
