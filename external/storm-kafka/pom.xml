--- conflicted
+++ resolved
@@ -29,10 +29,7 @@
     <artifactId>storm-kafka</artifactId>
     <name>storm-kafka</name>
     <description>Storm Spouts for Apache Kafka</description>
-<<<<<<< HEAD
-=======
 
->>>>>>> e7f0272c
     <build>
         <plugins>
             <plugin>
