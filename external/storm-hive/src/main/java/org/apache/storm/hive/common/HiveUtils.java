/**
 * Licensed to the Apache Software Foundation (ASF) under one
 * or more contributor license agreements.  See the NOTICE file
 * distributed with this work for additional information
 * regarding copyright ownership.  The ASF licenses this file
 * to you under the Apache License, Version 2.0 (the
 * "License"); you may not use this file except in compliance
 * with the License.  You may obtain a copy of the License at
 * <p>
 * http://www.apache.org/licenses/LICENSE-2.0
 * <p>
 * Unless required by applicable law or agreed to in writing, software
 * distributed under the License is distributed on an "AS IS" BASIS,
 * WITHOUT WARRANTIES OR CONDITIONS OF ANY KIND, either express or implied.
 * See the License for the specific language governing permissions and
 * limitations under the License.
 */

package org.apache.storm.hive.common;

<<<<<<< HEAD
import org.apache.storm.task.TopologyContext;
import org.apache.storm.hive.common.HiveWriter;
import org.apache.storm.hive.bolt.mapper.HiveMapper;
import org.apache.hive.hcatalog.streaming.*;

=======
>>>>>>> e4e912fc
import org.apache.hadoop.security.SecurityUtil;
import org.apache.hadoop.security.UserGroupInformation;
import org.apache.hive.hcatalog.streaming.ConnectionError;
import org.apache.hive.hcatalog.streaming.HiveEndPoint;
import org.apache.storm.hive.security.AutoHive;
import org.slf4j.Logger;
import org.slf4j.LoggerFactory;

<<<<<<< HEAD
import java.util.HashMap;
import java.util.List;
import java.util.Map;
import java.util.concurrent.ExecutorService;
import java.io.File;
import java.io.IOException;
import java.util.concurrent.Executors;
import java.util.concurrent.ScheduledExecutorService;
import java.util.concurrent.ScheduledFuture;
import java.util.concurrent.TimeUnit;
=======
import java.io.File;
import java.io.IOException;
import java.util.List;
import java.util.Map;
import java.util.concurrent.ExecutorService;

import static org.apache.storm.Config.TOPOLOGY_AUTO_CREDENTIALS;
>>>>>>> e4e912fc

public class HiveUtils {
    private static final Logger LOG = LoggerFactory.getLogger(HiveUtils.class);
    private static final long KRB_RELOGIN_INTERVAL_MS = 5 * 60 * 1000; // 5 mins
    private static Map<UserGroupInformation, ExecutorService> renewThreads = new HashMap<>();

    public static HiveEndPoint makeEndPoint(List<String> partitionVals, HiveOptions options) throws ConnectionError {
        if (partitionVals == null) {
            return new HiveEndPoint(options.getMetaStoreURI(), options.getDatabaseName(), options.getTableName(), null);
        }
        return new HiveEndPoint(options.getMetaStoreURI(), options.getDatabaseName(), options.getTableName(), partitionVals);
    }

<<<<<<< HEAD
    public static HiveWriter makeHiveWriter(HiveEndPoint endPoint, ExecutorService callTimeoutPool, UserGroupInformation ugi, HiveOptions options,
                                            String agentInfo)
        throws HiveWriter.ConnectFailure, InterruptedException {
        return new HiveWriter(endPoint, options.getTxnsPerBatch(), options.getAutoCreatePartitions(),
                              options.getCallTimeOut(), callTimeoutPool, options.getMapper(), ugi, agentInfo);
=======
    public static HiveWriter makeHiveWriter(HiveEndPoint endPoint, ExecutorService callTimeoutPool, UserGroupInformation ugi, HiveOptions options, boolean tokenAuthEnabled)
            throws HiveWriter.ConnectFailure, InterruptedException {
        return new HiveWriter(endPoint, options.getTxnsPerBatch(), options.getAutoCreatePartitions(),
                options.getCallTimeOut(), callTimeoutPool, options.getMapper(), ugi, tokenAuthEnabled);
>>>>>>> e4e912fc
    }

    public static synchronized UserGroupInformation authenticate(boolean isTokenAuthEnabled, String keytab, String principal) throws AuthenticationFailed {

        if (isTokenAuthEnabled)
            return getCurrentUser(principal);

        boolean kerberosEnabled = false;

        if (principal == null && keytab == null) {
            kerberosEnabled = false;
        } else if (principal != null && keytab != null) {
            kerberosEnabled = true;
        } else {
            throw new IllegalArgumentException("To enable Kerberos, need to set both KerberosPrincipal and  KerberosKeytab");
        }

        if (kerberosEnabled) {
            File kfile = new File(keytab);

            if (!(kfile.isFile() && kfile.canRead())) {
                throw new IllegalArgumentException("The keyTab file: " + keytab + " is nonexistent or can't read. "
                        + "Please specify a readable keytab file for Kerberos auth.");
            }

            try {
                principal = SecurityUtil.getServerPrincipal(principal, "");
            } catch (Exception e) {
                throw new AuthenticationFailed("Host lookup error when resolving principal " + principal, e);
            }

            try {
                UserGroupInformation.loginUserFromKeytab(principal, keytab);
                return UserGroupInformation.getLoginUser();
            } catch (IOException e) {
                throw new AuthenticationFailed("Login failed for principal " + principal, e);
            }
        }

        return null;

    }

<<<<<<< HEAD
    public synchronized static void spawnReLoginThread(final UserGroupInformation ugi) {
        if (!renewThreads.containsKey(ugi)) {
            Runnable task = new Runnable() {
                @Override
                public void run() {
                    try {
                        LOG.debug("HiveUtils invoking re-login from keytab for ugi {}", ugi);
                        ugi.checkTGTAndReloginFromKeytab();
                    } catch (Throwable th) {
                        LOG.error("Got error while trying to relogin from keytab", th);
                    }
                }
            };

            LOG.debug("Adding re-login task for ugi {}", ugi);
            ScheduledExecutorService executorService = Executors.newSingleThreadScheduledExecutor();
            executorService.scheduleAtFixedRate(task, KRB_RELOGIN_INTERVAL_MS, KRB_RELOGIN_INTERVAL_MS, TimeUnit.MILLISECONDS);
            renewThreads.put(ugi, executorService);
        }
    }

    public synchronized static void killReLoginThread(final UserGroupInformation ugi) {
        LOG.debug("Killing re-login task for ugi {}", ugi);
        if (renewThreads.containsKey(ugi)) {
            doKillReLoginThread(renewThreads.get(ugi));
            renewThreads.remove(ugi);
        } else {
            LOG.warn("No re-login thread is running for ugi {}", ugi);
        }
    }

    private static void doKillReLoginThread(ExecutorService executorService) {
        executorService.shutdown();
        try {
            if (!executorService.awaitTermination(2, TimeUnit.SECONDS)) {
                executorService.shutdownNow();
            }
        } catch (InterruptedException ie) {
            executorService.shutdownNow();
            Thread.currentThread().interrupt();
        }
    }

     public static class AuthenticationFailed extends Exception {
         public AuthenticationFailed(String reason, Exception cause) {
             super("Kerberos Authentication Failed. " + reason, cause);
         }
     }
=======
    public static class AuthenticationFailed extends Exception {
        public AuthenticationFailed(String reason, Exception cause) {
            super("Kerberos Authentication Failed. " + reason, cause);
        }
    }
>>>>>>> e4e912fc

    public static void logAllHiveEndPoints(Map<HiveEndPoint, HiveWriter> allWriters) {
        for (Map.Entry<HiveEndPoint, HiveWriter> entry : allWriters.entrySet()) {
            LOG.info("cached writers {} ", entry.getValue());
        }
    }

<<<<<<< HEAD
    public static String getAgentInfo(TopologyContext topologyContext) {
        return topologyContext.getThisComponentId()+"-"+topologyContext.getThisTaskId();
=======
    public static boolean isTokenAuthEnabled(Map conf) {
        return conf.get(TOPOLOGY_AUTO_CREDENTIALS) != null && (((List) conf.get(TOPOLOGY_AUTO_CREDENTIALS)).contains(AutoHive.class.getName()));
    }


    private static UserGroupInformation getCurrentUser(String principal) throws AuthenticationFailed {
        try {
            return UserGroupInformation.getCurrentUser();
        } catch (IOException e) {
            throw new AuthenticationFailed("Login failed for principal " + principal, e);
        }
>>>>>>> e4e912fc
    }
}<|MERGE_RESOLUTION|>--- conflicted
+++ resolved
@@ -18,42 +18,26 @@
 
 package org.apache.storm.hive.common;
 
-<<<<<<< HEAD
-import org.apache.storm.task.TopologyContext;
-import org.apache.storm.hive.common.HiveWriter;
-import org.apache.storm.hive.bolt.mapper.HiveMapper;
-import org.apache.hive.hcatalog.streaming.*;
-
-=======
->>>>>>> e4e912fc
 import org.apache.hadoop.security.SecurityUtil;
 import org.apache.hadoop.security.UserGroupInformation;
 import org.apache.hive.hcatalog.streaming.ConnectionError;
 import org.apache.hive.hcatalog.streaming.HiveEndPoint;
 import org.apache.storm.hive.security.AutoHive;
+import org.apache.storm.task.TopologyContext;
 import org.slf4j.Logger;
 import org.slf4j.LoggerFactory;
 
-<<<<<<< HEAD
+import java.io.File;
+import java.io.IOException;
 import java.util.HashMap;
 import java.util.List;
 import java.util.Map;
 import java.util.concurrent.ExecutorService;
-import java.io.File;
-import java.io.IOException;
 import java.util.concurrent.Executors;
 import java.util.concurrent.ScheduledExecutorService;
-import java.util.concurrent.ScheduledFuture;
 import java.util.concurrent.TimeUnit;
-=======
-import java.io.File;
-import java.io.IOException;
-import java.util.List;
-import java.util.Map;
-import java.util.concurrent.ExecutorService;
 
 import static org.apache.storm.Config.TOPOLOGY_AUTO_CREDENTIALS;
->>>>>>> e4e912fc
 
 public class HiveUtils {
     private static final Logger LOG = LoggerFactory.getLogger(HiveUtils.class);
@@ -67,18 +51,11 @@
         return new HiveEndPoint(options.getMetaStoreURI(), options.getDatabaseName(), options.getTableName(), partitionVals);
     }
 
-<<<<<<< HEAD
     public static HiveWriter makeHiveWriter(HiveEndPoint endPoint, ExecutorService callTimeoutPool, UserGroupInformation ugi, HiveOptions options,
-                                            String agentInfo)
+                                            String agentInfo, boolean tokenAuthEnabled)
         throws HiveWriter.ConnectFailure, InterruptedException {
         return new HiveWriter(endPoint, options.getTxnsPerBatch(), options.getAutoCreatePartitions(),
-                              options.getCallTimeOut(), callTimeoutPool, options.getMapper(), ugi, agentInfo);
-=======
-    public static HiveWriter makeHiveWriter(HiveEndPoint endPoint, ExecutorService callTimeoutPool, UserGroupInformation ugi, HiveOptions options, boolean tokenAuthEnabled)
-            throws HiveWriter.ConnectFailure, InterruptedException {
-        return new HiveWriter(endPoint, options.getTxnsPerBatch(), options.getAutoCreatePartitions(),
-                options.getCallTimeOut(), callTimeoutPool, options.getMapper(), ugi, tokenAuthEnabled);
->>>>>>> e4e912fc
+                              options.getCallTimeOut(), callTimeoutPool, options.getMapper(), ugi, agentInfo, tokenAuthEnabled);
     }
 
     public static synchronized UserGroupInformation authenticate(boolean isTokenAuthEnabled, String keytab, String principal) throws AuthenticationFailed {
@@ -112,7 +89,9 @@
 
             try {
                 UserGroupInformation.loginUserFromKeytab(principal, keytab);
-                return UserGroupInformation.getLoginUser();
+                UserGroupInformation ugi = UserGroupInformation.getLoginUser();
+                HiveUtils.spawnReLoginThread(ugi);
+                return ugi;
             } catch (IOException e) {
                 throw new AuthenticationFailed("Login failed for principal " + principal, e);
             }
@@ -122,7 +101,6 @@
 
     }
 
-<<<<<<< HEAD
     public synchronized static void spawnReLoginThread(final UserGroupInformation ugi) {
         if (!renewThreads.containsKey(ugi)) {
             Runnable task = new Runnable() {
@@ -171,13 +149,6 @@
              super("Kerberos Authentication Failed. " + reason, cause);
          }
      }
-=======
-    public static class AuthenticationFailed extends Exception {
-        public AuthenticationFailed(String reason, Exception cause) {
-            super("Kerberos Authentication Failed. " + reason, cause);
-        }
-    }
->>>>>>> e4e912fc
 
     public static void logAllHiveEndPoints(Map<HiveEndPoint, HiveWriter> allWriters) {
         for (Map.Entry<HiveEndPoint, HiveWriter> entry : allWriters.entrySet()) {
@@ -185,10 +156,10 @@
         }
     }
 
-<<<<<<< HEAD
     public static String getAgentInfo(TopologyContext topologyContext) {
-        return topologyContext.getThisComponentId()+"-"+topologyContext.getThisTaskId();
-=======
+        return topologyContext.getThisComponentId() + "-" + topologyContext.getThisTaskId();
+    }
+
     public static boolean isTokenAuthEnabled(Map conf) {
         return conf.get(TOPOLOGY_AUTO_CREDENTIALS) != null && (((List) conf.get(TOPOLOGY_AUTO_CREDENTIALS)).contains(AutoHive.class.getName()));
     }
@@ -200,6 +171,5 @@
         } catch (IOException e) {
             throw new AuthenticationFailed("Login failed for principal " + principal, e);
         }
->>>>>>> e4e912fc
     }
 }