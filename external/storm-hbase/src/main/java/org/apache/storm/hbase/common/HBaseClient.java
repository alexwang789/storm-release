/**
 * Licensed to the Apache Software Foundation (ASF) under one
 * or more contributor license agreements.  See the NOTICE file
 * distributed with this work for additional information
 * regarding copyright ownership.  The ASF licenses this file
 * to you under the Apache License, Version 2.0 (the
 * "License"); you may not use this file except in compliance
 * with the License.  You may obtain a copy of the License at
 *
 * http://www.apache.org/licenses/LICENSE-2.0
 *
 * Unless required by applicable law or agreed to in writing, software
 * distributed under the License is distributed on an "AS IS" BASIS,
 * WITHOUT WARRANTIES OR CONDITIONS OF ANY KIND, either express or implied.
 * See the License for the specific language governing permissions and
 * limitations under the License.
 */
package org.apache.storm.hbase.common;

import com.google.common.collect.Lists;
import org.apache.hadoop.conf.Configuration;
import org.apache.hadoop.hbase.HConstants;
import org.apache.hadoop.hbase.client.*;
import org.apache.hadoop.hbase.security.UserProvider;
import org.apache.hadoop.security.UserGroupInformation;
import org.apache.hadoop.security.token.Token;
import org.apache.hadoop.security.token.TokenIdentifier;
import org.apache.storm.Config;
import org.apache.storm.hbase.bolt.mapper.HBaseProjectionCriteria;
import org.apache.storm.hbase.security.HBaseSecurityUtil;
import org.slf4j.Logger;
import org.slf4j.LoggerFactory;

import java.io.Closeable;
import java.io.IOException;
import java.util.List;
import java.util.Map;

public class HBaseClient implements Closeable{
    private static final Logger LOG = LoggerFactory.getLogger(HBaseClient.class);

    private HTable table;

    public HBaseClient(Map<String, Object> map , final Configuration configuration, final String tableName) {
        try {
            UserProvider provider = HBaseSecurityUtil.login(map, configuration);
<<<<<<< HEAD
            UserGroupInformation ugi;
            if (provider != null) {
                ugi = provider.getCurrent().getUGI();
                LOG.debug("Current USER for provider: {}", ugi.getUserName());
            } else {
                // autocreds puts delegation token into current user UGI
                ugi = UserGroupInformation.getCurrentUser();

                LOG.debug("UGI for current USER : {}", ugi.getUserName());
                for (Token<? extends TokenIdentifier> token : ugi.getTokens()) {
                    LOG.debug("Token in UGI (delegation token): {} / {}", token.toString(),
                        token.decodeIdentifier().getUser());

                    // use UGI from token
                    ugi = token.decodeIdentifier().getUser();
                    ugi.addToken(token);
                }
            }

            HBaseSecurityUtil.spawnReLoginThread(ugi);
            this.table = ugi.doAs(new PrivilegedExceptionAction<HTable>() {
                @Override public HTable run() throws IOException {
                    return new HTable(configuration, tableName);
                }
            });
=======
            this.table = Utils.getTable(provider, configuration, tableName);
>>>>>>> 2181fcde
        } catch(Exception e) {
            throw new RuntimeException("HBase bolt preparation failed: " + e.getMessage(), e);
        }
    }

    public List<Mutation> constructMutationReq(byte[] rowKey, ColumnList cols, Durability durability) {
        List<Mutation> mutations = Lists.newArrayList();

        if (cols.hasColumns()) {
            Put put = new Put(rowKey);
            put.setDurability(durability);
            for (ColumnList.Column col : cols.getColumns()) {
                if (col.getTs() > 0) {
                    put.add(
                            col.getFamily(),
                            col.getQualifier(),
                            col.getTs(),
                            col.getValue()
                    );
                } else {
                    put.add(
                            col.getFamily(),
                            col.getQualifier(),
                            col.getValue()
                    );
                }
            }
            mutations.add(put);
        }

        if (cols.hasCounters()) {
            Increment inc = new Increment(rowKey);
            inc.setDurability(durability);
            for (ColumnList.Counter cnt : cols.getCounters()) {
                inc.addColumn(
                        cnt.getFamily(),
                        cnt.getQualifier(),
                        cnt.getIncrement()
                );
            }
            mutations.add(inc);
        }

        if (cols.hasColumnsToDelete()) {
            Delete delete = new Delete(rowKey);
            delete.setDurability(durability);
            for (ColumnList.Column col : cols.getColumnsToDelete()) {
                if (col.getTs() > 0) {
                    delete.addColumn(col.getFamily(), col.getQualifier(), col.getTs());
                } else {
                    delete.addColumn(col.getFamily(), col.getQualifier());
                }
            }
            mutations.add(delete);
        }

        if (mutations.isEmpty()) {
            mutations.add(new Put(rowKey));
        }
        return mutations;
    }

    public void batchMutate(List<Mutation> mutations) throws Exception {
        Object[] result = new Object[mutations.size()];
        try {
            table.batch(mutations, result);
        } catch (InterruptedException e) {
            LOG.warn("Error performing a mutation to HBase.", e);
            throw e;
        } catch (IOException e) {
            LOG.warn("Error performing a mutation to HBase.", e);
            throw e;
        }
    }


    public Get constructGetRequests(byte[] rowKey, HBaseProjectionCriteria projectionCriteria) {
        Get get = new Get(rowKey);

        if (projectionCriteria != null) {
            for (byte[] columnFamily : projectionCriteria.getColumnFamilies()) {
                get.addFamily(columnFamily);
            }

            for (HBaseProjectionCriteria.ColumnMetaData columnMetaData : projectionCriteria.getColumns()) {
                get.addColumn(columnMetaData.getColumnFamily(), columnMetaData.getQualifier());
            }
        }

        return get;
    }

    public Result[] batchGet(List<Get> gets) throws Exception {
        try {
            return table.get(gets);
        } catch (Exception e) {
            LOG.warn("Could not perform HBASE lookup.", e);
            throw e;
        }
    }

    public ResultScanner scan(byte[] startRow, byte[] stopRow) throws Exception {
        try {
            if (startRow == null) {
                startRow = HConstants.EMPTY_START_ROW;
            }
            if (stopRow == null) {
                stopRow = HConstants.EMPTY_END_ROW;
            }

            Scan scan = new Scan(startRow, stopRow);
            return table.getScanner(scan);
        } catch (Exception e) {
            LOG.warn("Could not open HBASE scanner.", e);
            throw e;
        }
    }

    public boolean exists(Get get) throws Exception {
        try {
            return table.exists(get);
        } catch (Exception e) {
            LOG.warn("Could not perform HBASE existence check.", e);
            throw e;
        }
    }

    @Override
    public void close() throws IOException {
        table.close();
    }
}<|MERGE_RESOLUTION|>--- conflicted
+++ resolved
@@ -44,35 +44,7 @@
     public HBaseClient(Map<String, Object> map , final Configuration configuration, final String tableName) {
         try {
             UserProvider provider = HBaseSecurityUtil.login(map, configuration);
-<<<<<<< HEAD
-            UserGroupInformation ugi;
-            if (provider != null) {
-                ugi = provider.getCurrent().getUGI();
-                LOG.debug("Current USER for provider: {}", ugi.getUserName());
-            } else {
-                // autocreds puts delegation token into current user UGI
-                ugi = UserGroupInformation.getCurrentUser();
-
-                LOG.debug("UGI for current USER : {}", ugi.getUserName());
-                for (Token<? extends TokenIdentifier> token : ugi.getTokens()) {
-                    LOG.debug("Token in UGI (delegation token): {} / {}", token.toString(),
-                        token.decodeIdentifier().getUser());
-
-                    // use UGI from token
-                    ugi = token.decodeIdentifier().getUser();
-                    ugi.addToken(token);
-                }
-            }
-
-            HBaseSecurityUtil.spawnReLoginThread(ugi);
-            this.table = ugi.doAs(new PrivilegedExceptionAction<HTable>() {
-                @Override public HTable run() throws IOException {
-                    return new HTable(configuration, tableName);
-                }
-            });
-=======
             this.table = Utils.getTable(provider, configuration, tableName);
->>>>>>> 2181fcde
         } catch(Exception e) {
             throw new RuntimeException("HBase bolt preparation failed: " + e.getMessage(), e);
         }
