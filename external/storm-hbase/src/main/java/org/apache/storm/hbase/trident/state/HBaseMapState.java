/*
 * Licensed to the Apache Software Foundation (ASF) under one
 * or more contributor license agreements.  See the NOTICE file
 * distributed with this work for additional information
 * regarding copyright ownership.  The ASF licenses this file
 * to you under the Apache License, Version 2.0 (the
 * "License"); you may not use this file except in compliance
 * with the License.  You may obtain a copy of the License at
 *
 * http://www.apache.org/licenses/LICENSE-2.0
 *
 * Unless required by applicable law or agreed to in writing, software
 * distributed under the License is distributed on an "AS IS" BASIS,
 * WITHOUT WARRANTIES OR CONDITIONS OF ANY KIND, either express or implied.
 * See the License for the specific language governing permissions and
 * limitations under the License.
 */
package org.apache.storm.hbase.trident.state;

import org.apache.storm.hbase.common.Utils;
import org.apache.storm.task.IMetricsContext;
import org.apache.storm.topology.FailedException;
import org.apache.storm.tuple.Values;
import com.google.common.collect.Maps;
import org.apache.hadoop.conf.Configuration;
import org.apache.hadoop.hbase.HBaseConfiguration;
import org.apache.hadoop.hbase.client.*;
import org.apache.hadoop.hbase.security.UserProvider;
import org.apache.storm.hbase.security.HBaseSecurityUtil;
import org.apache.storm.hbase.trident.mapper.TridentHBaseMapMapper;
import org.slf4j.Logger;
import org.slf4j.LoggerFactory;
import org.apache.storm.trident.state.*;
import org.apache.storm.trident.state.map.*;

import java.io.IOException;
import java.io.InterruptedIOException;
import java.io.Serializable;
import java.security.PrivilegedExceptionAction;
import java.util.ArrayList;
import java.util.List;
import java.util.Map;


public class HBaseMapState<T> implements IBackingMap<T> {
    private static Logger LOG = LoggerFactory.getLogger(HBaseMapState.class);

    private int partitionNum;


    @SuppressWarnings("rawtypes")
    private static final Map<StateType, Serializer> DEFAULT_SERIALZERS = Maps.newHashMap();

    static {
        DEFAULT_SERIALZERS.put(StateType.NON_TRANSACTIONAL, new JSONNonTransactionalSerializer());
        DEFAULT_SERIALZERS.put(StateType.TRANSACTIONAL, new JSONTransactionalSerializer());
        DEFAULT_SERIALZERS.put(StateType.OPAQUE, new JSONOpaqueSerializer());
    }

    private Options<T> options;
    private Serializer<T> serializer;
    private HTable table;

    public HBaseMapState(final Options<T> options, Map map, int partitionNum) {
        this.options = options;
        this.serializer = options.serializer;
        this.partitionNum = partitionNum;

        final Configuration hbConfig = HBaseConfiguration.create();
        Map<String, Object> conf = (Map<String, Object>)map.get(options.configKey);
        if(conf == null){
            LOG.info("HBase configuration not found using key '" + options.configKey + "'");
            LOG.info("Using HBase config from first hbase-site.xml found on classpath.");
        } else {
            if (conf.get("hbase.rootdir") == null) {
                LOG.warn("No 'hbase.rootdir' value found in configuration! Using HBase defaults.");
            }
            for (String key : conf.keySet()) {
                hbConfig.set(key, String.valueOf(conf.get(key)));
            }
        }

        try{
            UserProvider provider = HBaseSecurityUtil.login(map, hbConfig);
<<<<<<< HEAD
            HBaseSecurityUtil.spawnReLoginThread(provider.getCurrent().getUGI());
            this.table = provider.getCurrent().getUGI().doAs(new PrivilegedExceptionAction<HTable>() {
                @Override
                public HTable run() throws IOException {
                    return new HTable(hbConfig, options.tableName);
                }
            });
=======
            this.table = Utils.getTable(provider, hbConfig, options.tableName);
>>>>>>> 2181fcde
        } catch(Exception e){
            throw new RuntimeException("HBase bolt preparation failed: " + e.getMessage(), e);
        }

    }


    public static class Options<T> implements Serializable {

        public Serializer<T> serializer = null;
        public int cacheSize = 5000;
        public String globalKey = "$HBASE_STATE_GLOBAL$";
        public String configKey = "hbase.config";
        public String tableName;
        public String columnFamily;
        public TridentHBaseMapMapper mapMapper;
    }


    @SuppressWarnings("rawtypes")
    public static StateFactory opaque() {
        Options<OpaqueValue> options = new Options<OpaqueValue>();
        return opaque(options);
    }

    @SuppressWarnings("rawtypes")
    public static StateFactory opaque(Options<OpaqueValue> opts) {

        return new Factory(StateType.OPAQUE, opts);
    }

    @SuppressWarnings("rawtypes")
    public static StateFactory transactional() {
        Options<TransactionalValue> options = new Options<TransactionalValue>();
        return transactional(options);
    }

    @SuppressWarnings("rawtypes")
    public static StateFactory transactional(Options<TransactionalValue> opts) {
        return new Factory(StateType.TRANSACTIONAL, opts);
    }

    public static StateFactory nonTransactional() {
        Options<Object> options = new Options<Object>();
        return nonTransactional(options);
    }

    public static StateFactory nonTransactional(Options<Object> opts) {
        return new Factory(StateType.NON_TRANSACTIONAL, opts);
    }


    protected static class Factory implements StateFactory {
        private StateType stateType;
        private Options options;

        @SuppressWarnings({"rawtypes", "unchecked"})
        public Factory(StateType stateType, Options options) {
            this.stateType = stateType;
            this.options = options;

            if (this.options.serializer == null) {
                this.options.serializer = DEFAULT_SERIALZERS.get(stateType);
            }

            if (this.options.serializer == null) {
                throw new RuntimeException("Serializer should be specified for type: " + stateType);
            }

            if (this.options.mapMapper == null) {
                throw new RuntimeException("MapMapper should be specified for type: " + stateType);
            }
        }

        @SuppressWarnings({"rawtypes", "unchecked"})
        public State makeState(Map conf, IMetricsContext metrics, int partitionIndex, int numPartitions) {
            LOG.info("Preparing HBase State for partition {} of {}.", partitionIndex + 1, numPartitions);
            IBackingMap state = new HBaseMapState(options, conf, partitionIndex);

            if(options.cacheSize > 0) {
                state = new CachedMap(state, options.cacheSize);
            }

            MapState mapState;
            switch (stateType) {
                case NON_TRANSACTIONAL:
                    mapState = NonTransactionalMap.build(state);
                    break;
                case OPAQUE:
                    mapState = OpaqueMap.build(state);
                    break;
                case TRANSACTIONAL:
                    mapState = TransactionalMap.build(state);
                    break;
                default:
                    throw new IllegalArgumentException("Unknown state type: " + stateType);
            }
            return new SnapshottableMap(mapState, new Values(options.globalKey));
        }

    }

    @Override
    public List<T> multiGet(List<List<Object>> keys) {
        List<Get> gets = new ArrayList<Get>();
        for(List<Object> key : keys){
            byte[] hbaseKey = this.options.mapMapper.rowKey(key);
            String qualifier = this.options.mapMapper.qualifier(key);

            LOG.info("Partition: {}, GET: {}", this.partitionNum, new String(hbaseKey));
            Get get = new Get(hbaseKey);
            get.addColumn(this.options.columnFamily.getBytes(), qualifier.getBytes());
            gets.add(get);
        }

        List<T> retval = new ArrayList<T>();
        try {
            Result[] results = this.table.get(gets);
            for (int i = 0; i < keys.size(); i++) {
                String qualifier = this.options.mapMapper.qualifier(keys.get(i));
                Result result = results[i];
                byte[] value = result.getValue(this.options.columnFamily.getBytes(), qualifier.getBytes());
                if(value != null) {
                    retval.add(this.serializer.deserialize(value));
                } else {
                    retval.add(null);
                }
            }
        } catch(IOException e){
            throw new FailedException("IOException while reading from HBase.", e);
        }
        return retval;
    }

    @Override
    public void multiPut(List<List<Object>> keys, List<T> values) {
        List<Put> puts = new ArrayList<Put>(keys.size());
        for (int i = 0; i < keys.size(); i++) {
            byte[] hbaseKey = this.options.mapMapper.rowKey(keys.get(i));
            String qualifier = this.options.mapMapper.qualifier(keys.get(i));
            LOG.info("Partiton: {}, Key: {}, Value: {}", new Object[]{this.partitionNum, new String(hbaseKey), new String(this.serializer.serialize(values.get(i)))});
            Put put = new Put(hbaseKey);
            T val = values.get(i);
            put.add(this.options.columnFamily.getBytes(),
                    qualifier.getBytes(),
                    this.serializer.serialize(val));

            puts.add(put);
        }
        try {
            this.table.put(puts);
        } catch (InterruptedIOException e) {
            throw new FailedException("Interrupted while writing to HBase", e);
        } catch (RetriesExhaustedWithDetailsException e) {
            throw new FailedException("Retries exhaused while writing to HBase", e);
        } catch (IOException e) {
            throw new FailedException("IOException while writing to HBase", e);
        }
    }
}<|MERGE_RESOLUTION|>--- conflicted
+++ resolved
@@ -82,17 +82,7 @@
 
         try{
             UserProvider provider = HBaseSecurityUtil.login(map, hbConfig);
-<<<<<<< HEAD
-            HBaseSecurityUtil.spawnReLoginThread(provider.getCurrent().getUGI());
-            this.table = provider.getCurrent().getUGI().doAs(new PrivilegedExceptionAction<HTable>() {
-                @Override
-                public HTable run() throws IOException {
-                    return new HTable(hbConfig, options.tableName);
-                }
-            });
-=======
             this.table = Utils.getTable(provider, hbConfig, options.tableName);
->>>>>>> 2181fcde
         } catch(Exception e){
             throw new RuntimeException("HBase bolt preparation failed: " + e.getMessage(), e);
         }
