--- conflicted
+++ resolved
@@ -18,18 +18,8 @@
 
 package org.apache.storm.hbase.security;
 
-<<<<<<< HEAD
-import com.google.common.io.ByteArrayDataInput;
-import com.google.common.io.ByteStreams;
 import org.apache.hadoop.hbase.client.Connection;
 import org.apache.hadoop.hbase.client.ConnectionFactory;
-import org.apache.hadoop.hbase.security.token.AuthenticationTokenIdentifier;
-import org.apache.hadoop.io.DataInputByteBuffer;
-import org.apache.hadoop.io.DataOutputBuffer;
-=======
-import org.apache.hadoop.hbase.client.Connection;
-import org.apache.hadoop.hbase.client.ConnectionFactory;
->>>>>>> 2181fcde
 import org.apache.storm.Config;
 import org.apache.storm.common.AbstractAutoCreds;
 import org.apache.storm.generated.StormTopology;
@@ -111,11 +101,7 @@
     }
 
     @SuppressWarnings("unchecked")
-<<<<<<< HEAD
-    protected byte[] getHadoopCredentials(Map conf, final Configuration hbaseConf) {
-=======
     protected byte[] getHadoopCredentials(Map<String, Object> conf, Configuration hbaseConf, final String topologyOwnerPrincipal) {
->>>>>>> 2181fcde
         try {
             if(UserGroupInformation.isSecurityEnabled()) {
                 UserProvider provider = UserProvider.instantiate(hbaseConf);
@@ -146,11 +132,7 @@
 
                     for (Token<? extends TokenIdentifier> tokenForLog : credential.getAllTokens()) {
                         LOG.debug("Obtained token info in credential: {} / {}",
-<<<<<<< HEAD
-                            tokenForLog.toString(), tokenForLog.decodeIdentifier().getUser());
-=======
                                 tokenForLog.toString(), tokenForLog.decodeIdentifier().getUser());
->>>>>>> 2181fcde
                     }
 
                     ByteArrayOutputStream bao = new ByteArrayOutputStream();
