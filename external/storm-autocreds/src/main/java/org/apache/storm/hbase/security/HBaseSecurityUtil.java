/**
 * Licensed to the Apache Software Foundation (ASF) under one
 * or more contributor license agreements.  See the NOTICE file
 * distributed with this work for additional information
 * regarding copyright ownership.  The ASF licenses this file
 * to you under the Apache License, Version 2.0 (the
 * "License"); you may not use this file except in compliance
 * with the License.  You may obtain a copy of the License at
 *
 * http://www.apache.org/licenses/LICENSE-2.0
 *
 * Unless required by applicable law or agreed to in writing, software
 * distributed under the License is distributed on an "AS IS" BASIS,
 * WITHOUT WARRANTIES OR CONDITIONS OF ANY KIND, either express or implied.
 * See the License for the specific language governing permissions and
 * limitations under the License.
 */
package org.apache.storm.hbase.security;

import org.apache.hadoop.conf.Configuration;
import org.apache.hadoop.hbase.security.UserProvider;
import org.apache.hadoop.security.UserGroupInformation;
import org.slf4j.Logger;
import org.slf4j.LoggerFactory;

import java.io.IOException;
import java.net.InetAddress;
import java.util.HashMap;
import java.util.List;
import java.util.Map;
import java.util.concurrent.ExecutorService;
import java.util.concurrent.Executors;
import java.util.concurrent.ScheduledExecutorService;
import java.util.concurrent.TimeUnit;

import static org.apache.storm.Config.TOPOLOGY_AUTO_CREDENTIALS;

/**
 * This class provides util methods for storm-hbase connector communicating
 * with secured HBase.
 */
public class HBaseSecurityUtil {
    private static final Logger LOG = LoggerFactory.getLogger(HBaseSecurityUtil.class);
    private static final long KRB_RELOGIN_INTERVAL_MS = 5 * 60 * 1000; // 5 mins
    private static Map<UserGroupInformation, ExecutorService> renewThreads = new HashMap<>();


    public static final String STORM_KEYTAB_FILE_KEY = "storm.keytab.file";
    public static final String STORM_USER_NAME_KEY = "storm.kerberos.principal";
    public static final String HBASE_CREDENTIALS_CONFIG_KEYS = "hbaseCredentialsConfigKeys";
    private static volatile UserProvider legacyProvider = null;

    public static UserProvider login(Map conf, Configuration hbaseConfig) throws IOException {
        //Allowing keytab based login for backward compatibility.
        if (UserGroupInformation.isSecurityEnabled() && (conf.get(TOPOLOGY_AUTO_CREDENTIALS) == null ||
                !(((List) conf.get(TOPOLOGY_AUTO_CREDENTIALS)).contains(AutoHBase.class.getName())))) {
            LOG.info("Logging in using keytab as AutoHBase is not specified for " + TOPOLOGY_AUTO_CREDENTIALS);
            //insure that if keytab is used only one login per process executed
            if(legacyProvider == null) {
                synchronized (HBaseSecurityUtil.class) {
                    if(legacyProvider == null) {
                        legacyProvider = UserProvider.instantiate(hbaseConfig);
                        String keytab = (String) conf.get(STORM_KEYTAB_FILE_KEY);
                        if (keytab != null) {
                            hbaseConfig.set(STORM_KEYTAB_FILE_KEY, keytab);
                        }
                        String userName = (String) conf.get(STORM_USER_NAME_KEY);
                        if (userName != null) {
                            hbaseConfig.set(STORM_USER_NAME_KEY, userName);
                        }
                        legacyProvider.login(STORM_KEYTAB_FILE_KEY, STORM_USER_NAME_KEY,
                                InetAddress.getLocalHost().getCanonicalHostName());
                    }
                }
            }
            return legacyProvider;
        } else {
            return null;
<<<<<<< HEAD
        }
    }


    public synchronized static void spawnReLoginThread(final UserGroupInformation ugi) {
        if (!renewThreads.containsKey(ugi)) {
            Runnable task = new Runnable() {
                @Override
                public void run() {
                    try {
                        LOG.debug("HBaseUtils invoking re-login from keytab for ugi {}", ugi);
                        ugi.checkTGTAndReloginFromKeytab();
                    } catch (Throwable th) {
                        LOG.error("Got error while trying to relogin from keytab", th);
                    }
                }
            };

            LOG.debug("Adding re-login task for ugi {}", ugi);
            ScheduledExecutorService executorService = Executors.newSingleThreadScheduledExecutor();
            executorService.scheduleAtFixedRate(task, KRB_RELOGIN_INTERVAL_MS, KRB_RELOGIN_INTERVAL_MS, TimeUnit.MILLISECONDS);
            renewThreads.put(ugi, executorService);
        }
    }

    public synchronized static void killReLoginThread(final UserGroupInformation ugi) {
        LOG.debug("Killing re-login task for ugi {}", ugi);
        if (renewThreads.containsKey(ugi)) {
            doKillReLoginThread(renewThreads.get(ugi));
            renewThreads.remove(ugi);
        } else {
            LOG.warn("No re-login thread is running for ugi {}", ugi);
        }
    }

    private static void doKillReLoginThread(ExecutorService executorService) {
        executorService.shutdown();
        try {
            if (!executorService.awaitTermination(2, TimeUnit.SECONDS)) {
                executorService.shutdownNow();
            }
        } catch (InterruptedException ie) {
            executorService.shutdownNow();
            Thread.currentThread().interrupt();
=======
>>>>>>> 2181fcde
        }
    }
}<|MERGE_RESOLUTION|>--- conflicted
+++ resolved
@@ -76,7 +76,6 @@
             return legacyProvider;
         } else {
             return null;
-<<<<<<< HEAD
         }
     }
 
@@ -121,8 +120,6 @@
         } catch (InterruptedException ie) {
             executorService.shutdownNow();
             Thread.currentThread().interrupt();
-=======
->>>>>>> 2181fcde
         }
     }
 }