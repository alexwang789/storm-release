/*
 * Licensed to the Apache Software Foundation (ASF) under one
 *   or more contributor license agreements.  See the NOTICE file
 *   distributed with this work for additional information
 *   regarding copyright ownership.  The ASF licenses this file
 *   to you under the Apache License, Version 2.0 (the
 *   "License"); you may not use this file except in compliance
 *   with the License.  You may obtain a copy of the License at
 *
 *   http://www.apache.org/licenses/LICENSE-2.0
 *
 *   Unless required by applicable law or agreed to in writing, software
 *   distributed under the License is distributed on an "AS IS" BASIS,
 *   WITHOUT WARRANTIES OR CONDITIONS OF ANY KIND, either express or implied.
 *   See the License for the specific language governing permissions and
 *   limitations under the License.
 */

package org.apache.storm.kafka.spout;

import java.io.Serializable;
import java.util.Collection;
import java.util.HashMap;
import java.util.HashSet;
import java.util.List;
import java.util.Map;
import java.util.Map.Entry;
import java.util.Properties;
import java.util.regex.Pattern;
import org.apache.kafka.clients.consumer.KafkaConsumer;

import org.apache.kafka.clients.consumer.ConsumerConfig;
import org.apache.kafka.clients.consumer.ConsumerRecord;
import org.apache.kafka.clients.consumer.KafkaConsumer;
import org.apache.kafka.common.serialization.Deserializer;
import org.apache.kafka.common.serialization.StringDeserializer;
import org.apache.storm.Config;
import org.apache.storm.kafka.spout.KafkaSpoutRetryExponentialBackoff.TimeInterval;
import org.apache.storm.tuple.Fields;
import org.slf4j.Logger;
import org.slf4j.LoggerFactory;

/**
 * KafkaSpoutConfig defines the required configuration to connect a consumer to a consumer group, as well as the subscribing topics
 */
public class KafkaSpoutConfig<K, V> implements Serializable {

<<<<<<< HEAD
=======
    private static final Logger LOG = LoggerFactory.getLogger(KafkaSpoutConfig.class);
>>>>>>> 2181fcde
    private static final long serialVersionUID = 141902646130682494L;
    // 200ms
    public static final long DEFAULT_POLL_TIMEOUT_MS = 200;
    // 30s
    public static final long DEFAULT_OFFSET_COMMIT_PERIOD_MS = 30_000;
    // Retry forever
    public static final int DEFAULT_MAX_RETRIES = Integer.MAX_VALUE;
    // 10,000,000 records => 80MBs of memory footprint in the worst case
    public static final int DEFAULT_MAX_UNCOMMITTED_OFFSETS = 10_000_000;
    // 2s
    public static final long DEFAULT_PARTITION_REFRESH_PERIOD_MS = 2_000;
<<<<<<< HEAD
    public static final FirstPollOffsetStrategy DEFAULT_FIRST_POLL_OFFSET_STRATEGY = FirstPollOffsetStrategy.UNCOMMITTED_EARLIEST;
=======

    public static final FirstPollOffsetStrategy DEFAULT_FIRST_POLL_OFFSET_STRATEGY = FirstPollOffsetStrategy.UNCOMMITTED_EARLIEST;

>>>>>>> 2181fcde
    public static final KafkaSpoutRetryService DEFAULT_RETRY_SERVICE =
        new KafkaSpoutRetryExponentialBackoff(TimeInterval.seconds(0), TimeInterval.milliSeconds(2),
            DEFAULT_MAX_RETRIES, TimeInterval.seconds(10));

<<<<<<< HEAD
=======
    public static final ProcessingGuarantee DEFAULT_PROCESSING_GUARANTEE = ProcessingGuarantee.AT_LEAST_ONCE;

    public static final KafkaTupleListener DEFAULT_TUPLE_LISTENER = new EmptyKafkaTupleListener();

>>>>>>> 2181fcde
    // Kafka consumer configuration
    private final Map<String, Object> kafkaProps;
    private final Subscription subscription;
    private final long pollTimeoutMs;

    // Kafka spout configuration
    private final RecordTranslator<K, V> translator;
    private final long offsetCommitPeriodMs;
    private final int maxUncommittedOffsets;
    private final FirstPollOffsetStrategy firstPollOffsetStrategy;
    private final KafkaSpoutRetryService retryService;
<<<<<<< HEAD
=======
    private final KafkaTupleListener tupleListener;
>>>>>>> 2181fcde
    private final long partitionRefreshPeriodMs;
    private final boolean emitNullTuples;
    private final SerializableDeserializer<K> keyDes;
    private final Class<? extends Deserializer<K>> keyDesClazz;
    private final SerializableDeserializer<V> valueDes;
    private final Class<? extends Deserializer<V>> valueDesClazz;
<<<<<<< HEAD
=======
    private final ProcessingGuarantee processingGuarantee;
    private final boolean tupleTrackingEnforced;
>>>>>>> 2181fcde

    /**
     * Creates a new KafkaSpoutConfig using a Builder.
     *
     * @param builder The Builder to construct the KafkaSpoutConfig from
     */
    public KafkaSpoutConfig(Builder<K, V> builder) {
<<<<<<< HEAD
        this.kafkaProps = setDefaultsAndGetKafkaProps(builder.kafkaProps);
=======
        setAutoCommitMode(builder);
        this.kafkaProps = builder.kafkaProps;
>>>>>>> 2181fcde
        this.subscription = builder.subscription;
        this.translator = builder.translator;
        this.pollTimeoutMs = builder.pollTimeoutMs;
        this.offsetCommitPeriodMs = builder.offsetCommitPeriodMs;
        this.firstPollOffsetStrategy = builder.firstPollOffsetStrategy;
        this.maxUncommittedOffsets = builder.maxUncommittedOffsets;
        this.retryService = builder.retryService;
<<<<<<< HEAD
=======
        this.tupleListener = builder.tupleListener;
>>>>>>> 2181fcde
        this.partitionRefreshPeriodMs = builder.partitionRefreshPeriodMs;
        this.emitNullTuples = builder.emitNullTuples;
        this.keyDes = builder.keyDes;
        this.keyDesClazz = builder.keyDesClazz;
        this.valueDes = builder.valueDes;
        this.valueDesClazz = builder.valueDesClazz;
<<<<<<< HEAD
=======
        this.processingGuarantee = builder.processingGuarantee;
        this.tupleTrackingEnforced = builder.tupleTrackingEnforced;
>>>>>>> 2181fcde
    }

    /**
     * The offset used by the Kafka spout in the first poll to Kafka broker. The choice of this parameter will affect the number of consumer
     * records returned in the first poll. By default this parameter is set to UNCOMMITTED_EARLIEST. <br/><br/>
     * The allowed values are EARLIEST, LATEST, UNCOMMITTED_EARLIEST, UNCOMMITTED_LATEST. <br/>
     * <ul>
     * <li>EARLIEST means that the kafka spout polls records starting in the first offset of the partition, regardless of previous
     * commits</li>
     * <li>LATEST means that the kafka spout polls records with offsets greater than the last offset in the partition, regardless of
     * previous commits</li>
     * <li>UNCOMMITTED_EARLIEST means that the kafka spout polls records from the last committed offset, if any. If no offset has been
     * committed, it behaves as EARLIEST.</li>
     * <li>UNCOMMITTED_LATEST means that the kafka spout polls records from the last committed offset, if any. If no offset has been
     * committed, it behaves as LATEST.</li>
     * </ul>
     *
     */
    public static enum FirstPollOffsetStrategy {
        EARLIEST,
        LATEST,
        UNCOMMITTED_EARLIEST,
        UNCOMMITTED_LATEST
<<<<<<< HEAD
=======
    }

    /**
     * This enum controls when the tuple with the {@link ConsumerRecord} for an offset is marked as processed,
     * i.e. when the offset is committed to Kafka. For AT_LEAST_ONCE and AT_MOST_ONCE the spout controls when
     * the commit happens. When the guarantee is NONE Kafka controls when the commit happens.
     *
     * <ul>
     * <li>AT_LEAST_ONCE - an offset is ready to commit only after the corresponding tuple has been processed (at-least-once)
     * and acked. If a tuple fails or times-out it will be re-emitted. A tuple can be processed more than once if for instance
     * the ack gets lost.</li>
     * <br/>
     * <li>AT_MOST_ONCE - every offset will be committed to Kafka right after being polled but before being emitted
     * to the downstream components of the topology. It guarantees that the offset is processed at-most-once because it
     * won't retry tuples that fail or timeout after the commit to Kafka has been done.</li>
     * <br/>
     * <li>NONE - the polled offsets are committed to Kafka periodically as controlled by the Kafka properties
     * "enable.auto.commit" and "auto.commit.interval.ms". Because the spout does not control when the commit happens
     * it cannot give any message processing guarantees, i.e. a message may be processed 0, 1 or more times.
     * This option requires "enable.auto.commit=true". If "enable.auto.commit=false" an exception will be thrown.</li>
     * </ul>
     */
    public enum ProcessingGuarantee {
        AT_LEAST_ONCE,
        AT_MOST_ONCE,
        NONE,
>>>>>>> 2181fcde
    }

    public static class Builder<K, V> {

        private final Map<String, Object> kafkaProps;
        private final Subscription subscription;
        private final SerializableDeserializer<K> keyDes;
        private final Class<? extends Deserializer<K>> keyDesClazz;
        private final SerializableDeserializer<V> valueDes;
        private final Class<? extends Deserializer<V>> valueDesClazz;
        private RecordTranslator<K, V> translator;
        private long pollTimeoutMs = DEFAULT_POLL_TIMEOUT_MS;
        private long offsetCommitPeriodMs = DEFAULT_OFFSET_COMMIT_PERIOD_MS;
        private FirstPollOffsetStrategy firstPollOffsetStrategy = DEFAULT_FIRST_POLL_OFFSET_STRATEGY;
        private int maxUncommittedOffsets = DEFAULT_MAX_UNCOMMITTED_OFFSETS;
        private KafkaSpoutRetryService retryService = DEFAULT_RETRY_SERVICE;
        private KafkaTupleListener tupleListener = DEFAULT_TUPLE_LISTENER;
        private long partitionRefreshPeriodMs = DEFAULT_PARTITION_REFRESH_PERIOD_MS;
        private boolean emitNullTuples = false;
        private ProcessingGuarantee processingGuarantee = DEFAULT_PROCESSING_GUARANTEE;
        private boolean tupleTrackingEnforced = false;

        public Builder(String bootstrapServers, String... topics) {
            this(bootstrapServers, (SerializableDeserializer) null, (SerializableDeserializer) null, new ManualPartitionSubscription(new RoundRobinManualPartitioner(), new NamedTopicFilter(topics)));
        }

        public Builder(String bootstrapServers, Collection<String> topics) {
            this(bootstrapServers, (SerializableDeserializer) null, (SerializableDeserializer) null, new ManualPartitionSubscription(new RoundRobinManualPartitioner(),
                new NamedTopicFilter(new HashSet<String>(topics))));
        }

        public Builder(String bootstrapServers, Pattern topics) {
            this(bootstrapServers, (SerializableDeserializer) null, (SerializableDeserializer) null, new ManualPartitionSubscription(new RoundRobinManualPartitioner(), new PatternTopicFilter(topics)));
        }

        /**
         * @deprecated Please use {@link #Builder(java.lang.String, java.lang.String...)} instead, and set the deserializer with
         * {@link #setProp(java.lang.String, java.lang.Object)}, {@link ConsumerConfig#KEY_DESERIALIZER_CLASS_CONFIG} and
         * {@link ConsumerConfig#VALUE_DESERIALIZER_CLASS_CONFIG}
         */
        @Deprecated
        public Builder(String bootstrapServers, SerializableDeserializer<K> keyDes, SerializableDeserializer<V> valDes, String... topics) {
            this(bootstrapServers, keyDes, valDes, new ManualPartitionSubscription(new RoundRobinManualPartitioner(), new NamedTopicFilter(topics)));
        }

        /**
         * @deprecated Please use {@link #Builder(java.lang.String, java.util.Collection) } instead, and set the deserializer with
         * {@link #setProp(java.lang.String, java.lang.Object)}, {@link ConsumerConfig#KEY_DESERIALIZER_CLASS_CONFIG} and
         * {@link ConsumerConfig#VALUE_DESERIALIZER_CLASS_CONFIG}
         */
        @Deprecated
        public Builder(String bootstrapServers, SerializableDeserializer<K> keyDes, SerializableDeserializer<V> valDes, Collection<String> topics) {
            this(bootstrapServers, keyDes, valDes, new ManualPartitionSubscription(new RoundRobinManualPartitioner(), new NamedTopicFilter(new HashSet<String>(topics))));
        }

        /**
         * @deprecated Please use {@link #Builder(java.lang.String, java.util.regex.Pattern) } instead, and set the deserializer with
         * {@link #setProp(java.lang.String, java.lang.Object)}, {@link ConsumerConfig#KEY_DESERIALIZER_CLASS_CONFIG} and
         * {@link ConsumerConfig#VALUE_DESERIALIZER_CLASS_CONFIG}
         */
        @Deprecated
        public Builder(String bootstrapServers, SerializableDeserializer<K> keyDes, SerializableDeserializer<V> valDes, Pattern topics) {
            this(bootstrapServers, keyDes, valDes, new ManualPartitionSubscription(new RoundRobinManualPartitioner(), new PatternTopicFilter(topics)));
        }

        /**
         * @deprecated Please use {@link #Builder(java.lang.String, org.apache.storm.kafka.spout.Subscription) } instead, and set the
         * deserializer with {@link #setProp(java.lang.String, java.lang.Object)}, {@link ConsumerConfig#KEY_DESERIALIZER_CLASS_CONFIG} and
         * {@link ConsumerConfig#VALUE_DESERIALIZER_CLASS_CONFIG}
         */
        @Deprecated
        public Builder(String bootstrapServers, SerializableDeserializer<K> keyDes, SerializableDeserializer<V> valDes, Subscription subscription) {
            this(bootstrapServers, keyDes, null, valDes, null, subscription);
        }

        /**
         * @deprecated Please use {@link #Builder(java.lang.String, java.lang.String...)} instead, and set the deserializer with {@link #setProp(java.lang.String, java.lang.Object)}, {@link ConsumerConfig#KEY_DESERIALIZER_CLASS_CONFIG} and {@link ConsumerConfig#VALUE_DESERIALIZER_CLASS_CONFIG}
         */
        @Deprecated
        public Builder(String bootstrapServers, Class<? extends Deserializer<K>> keyDes, Class<? extends Deserializer<V>> valDes, String... topics) {
            this(bootstrapServers, keyDes, valDes, new ManualPartitionSubscription(new RoundRobinManualPartitioner(), new NamedTopicFilter(topics)));
        }

        /**
         * @deprecated Please use {@link #Builder(java.lang.String, java.util.Collection) } instead, and set the deserializer with {@link #setProp(java.lang.String, java.lang.Object)}, {@link ConsumerConfig#KEY_DESERIALIZER_CLASS_CONFIG} and {@link ConsumerConfig#VALUE_DESERIALIZER_CLASS_CONFIG}
         */
        @Deprecated
        public Builder(String bootstrapServers, Class<? extends Deserializer<K>> keyDes, Class<? extends Deserializer<V>> valDes, Collection<String> topics) {
            this(bootstrapServers, keyDes, valDes, new ManualPartitionSubscription(new RoundRobinManualPartitioner(), new NamedTopicFilter(new HashSet<String>(topics))));
        }

        /**
         * @deprecated Please use {@link #Builder(java.lang.String, java.util.regex.Pattern) } instead, and set the deserializer with {@link #setProp(java.lang.String, java.lang.Object)}, {@link ConsumerConfig#KEY_DESERIALIZER_CLASS_CONFIG} and {@link ConsumerConfig#VALUE_DESERIALIZER_CLASS_CONFIG}
         */
        @Deprecated
        public Builder(String bootstrapServers, Class<? extends Deserializer<K>> keyDes, Class<? extends Deserializer<V>> valDes, Pattern topics) {
            this(bootstrapServers, keyDes, valDes, new ManualPartitionSubscription(new RoundRobinManualPartitioner(), new PatternTopicFilter(topics)));
        }

        /**
         * @deprecated Please use {@link #Builder(java.lang.String, org.apache.storm.kafka.spout.Subscription) } instead, and set the deserializer with {@link #setProp(java.lang.String, java.lang.Object)}, {@link ConsumerConfig#KEY_DESERIALIZER_CLASS_CONFIG} and {@link ConsumerConfig#VALUE_DESERIALIZER_CLASS_CONFIG}
         */
        @Deprecated
        public Builder(String bootstrapServers, Class<? extends Deserializer<K>> keyDes, Class<? extends Deserializer<V>> valDes, Subscription subscription) {
            this(bootstrapServers, null, keyDes, null, valDes, subscription);
        }

        /**
         * Create a KafkaSpoutConfig builder with default property values and no key/value deserializers.
         *
         * @param bootstrapServers The bootstrap servers the consumer will use
         * @param subscription The subscription defining which topics and partitions each spout instance will read.
         */
        public Builder(String bootstrapServers, Subscription subscription) {
            this(bootstrapServers, null, null, null, null, subscription);
        }

        private Builder(String bootstrapServers, SerializableDeserializer<K> keyDes, Class<? extends Deserializer<K>> keyDesClazz,
            SerializableDeserializer<V> valDes, Class<? extends Deserializer<V>> valDesClazz, Subscription subscription) {
            kafkaProps = new HashMap<>();
            if (bootstrapServers == null || bootstrapServers.isEmpty()) {
                throw new IllegalArgumentException("bootstrap servers cannot be null");
            }
            kafkaProps.put(ConsumerConfig.BOOTSTRAP_SERVERS_CONFIG, bootstrapServers);
            this.keyDes = keyDes;
            this.keyDesClazz = keyDesClazz;
            this.valueDes = valDes;
            this.valueDesClazz = valDesClazz;
            this.subscription = subscription;
            this.translator = new DefaultRecordTranslator<>();
<<<<<<< HEAD
=======
            
            if (keyDesClazz != null) {
                this.kafkaProps.put(ConsumerConfig.KEY_DESERIALIZER_CLASS_CONFIG, keyDesClazz);
            }
            if (keyDes != null) {
                this.kafkaProps.put(ConsumerConfig.KEY_DESERIALIZER_CLASS_CONFIG, keyDes.getClass());
            }
            if (valueDesClazz != null) {
                this.kafkaProps.put(ConsumerConfig.VALUE_DESERIALIZER_CLASS_CONFIG, valueDesClazz);
            }
            if (valueDes != null) {
                this.kafkaProps.put(ConsumerConfig.VALUE_DESERIALIZER_CLASS_CONFIG, valueDes.getClass());
            }
>>>>>>> 2181fcde
        }

        private Builder(Builder<?, ?> builder, SerializableDeserializer<K> keyDes, Class<? extends Deserializer<K>> keyDesClazz,
            SerializableDeserializer<V> valueDes, Class<? extends Deserializer<V>> valueDesClazz) {
            this.kafkaProps = new HashMap<>(builder.kafkaProps);
            this.subscription = builder.subscription;
            this.pollTimeoutMs = builder.pollTimeoutMs;
            this.offsetCommitPeriodMs = builder.offsetCommitPeriodMs;
            this.firstPollOffsetStrategy = builder.firstPollOffsetStrategy;
            this.maxUncommittedOffsets = builder.maxUncommittedOffsets;
            //this could result in a lot of class case exceptions at runtime,
            // but because some translators will work no matter what the generics
            // are I thought it best not to force someone to reset the translator
            // when they change the key/value types.
            this.translator = (RecordTranslator<K, V>) builder.translator;
            this.retryService = builder.retryService;
            
            if (keyDesClazz != null) {
                this.kafkaProps.put(ConsumerConfig.KEY_DESERIALIZER_CLASS_CONFIG, keyDesClazz);
            }
            if (keyDes != null) {
                this.kafkaProps.put(ConsumerConfig.KEY_DESERIALIZER_CLASS_CONFIG, keyDes.getClass());
            }
            if (valueDesClazz != null) {
                this.kafkaProps.put(ConsumerConfig.VALUE_DESERIALIZER_CLASS_CONFIG, valueDesClazz);
            }
            if (valueDes != null) {
                this.kafkaProps.put(ConsumerConfig.VALUE_DESERIALIZER_CLASS_CONFIG, valueDes.getClass());
            }
            
            this.keyDes = keyDes;
            this.keyDesClazz = keyDesClazz;
            this.valueDes = valueDes;
            this.valueDesClazz = valueDesClazz;
        }

        /**
         * Specifying this key deserializer overrides the property key.deserializer. If you have set a custom RecordTranslator before
         * calling this it may result in class cast exceptions at runtime.
         *
         * @deprecated Please use {@link #setProp(java.lang.String, java.lang.Object) } with {@link ConsumerConfig#KEY_DESERIALIZER_CLASS_CONFIG} instead
         */
        @Deprecated
        public <NK> Builder<NK, V> setKey(SerializableDeserializer<NK> keyDeserializer) {
            return new Builder<>(this, keyDeserializer, null, valueDes, valueDesClazz);
        }

        /**
         * Specify a class that can be instantiated to create a key.deserializer This is the same as setting key.deserializer, but overrides
         * it. If you have set a custom RecordTranslator before calling this it may result in class cast exceptions at runtime.
         *
         * @deprecated Please use {@link #setProp(java.lang.String, java.lang.Object) } with {@link ConsumerConfig#VALUE_DESERIALIZER_CLASS_CONFIG} instead
         */
        @Deprecated
        public <NK> Builder<NK, V> setKey(Class<? extends Deserializer<NK>> clazz) {
            return new Builder<>(this, null, clazz, valueDes, valueDesClazz);
        }

        /**
         * Specifying this value deserializer overrides the property value.deserializer. If you have set a custom RecordTranslator before
         * calling this it may result in class cast exceptions at runtime.
         *
         * @deprecated Please use {@link #setProp(java.lang.String, java.lang.Object) } with {@link ConsumerConfig#KEY_DESERIALIZER_CLASS_CONFIG} instead
         */
        @Deprecated
        public <NV> Builder<K, NV> setValue(SerializableDeserializer<NV> valueDeserializer) {
            return new Builder<>(this, keyDes, keyDesClazz, valueDeserializer, null);
        }

        /**
         * Specify a class that can be instantiated to create a value.deserializer This is the same as setting value.deserializer, but
         * overrides it. If you have set a custom RecordTranslator before calling this it may result in class cast exceptions at runtime.
         *
         * @deprecated Please use {@link #setProp(java.lang.String, java.lang.Object) } with {@link ConsumerConfig#VALUE_DESERIALIZER_CLASS_CONFIG} instead
         */
        @Deprecated
        public <NV> Builder<K, NV> setValue(Class<? extends Deserializer<NV>> clazz) {
            return new Builder<>(this, keyDes, keyDesClazz, null, clazz);
        }

        /**
         * Set a {@link KafkaConsumer} property.
         */
        public Builder<K, V> setProp(String key, Object value) {
            kafkaProps.put(key, value);
            return this;
        }

        /**
         * Set multiple {@link KafkaConsumer} properties.
         */
        public Builder<K, V> setProp(Map<String, Object> props) {
            kafkaProps.putAll(props);
            return this;
        }

        /**
         * Set multiple {@link KafkaConsumer} properties.
         */
        public Builder<K, V> setProp(Properties props) {
            for(Entry<Object, Object> entry : props.entrySet()) {
            if (entry.getKey() instanceof String) {
                    kafkaProps.put((String) entry.getKey(), entry.getValue());
                } else {
                    throw new IllegalArgumentException("Kafka Consumer property keys must be Strings");
                }
            }
            return this;
        }

        /**
         * Set the group.id for the consumers
         *
         * @deprecated Please use {@link #setProp(java.lang.String, java.lang.Object) } with {@link ConsumerConfig#GROUP_ID_CONFIG} instead
         */
        @Deprecated
        public Builder<K, V> setGroupId(String id) {
            return setProp("group.id", id);
        }

        /**
         * reset the bootstrap servers for the Consumer
         *
         * @deprecated Please use {@link #setProp(java.lang.String, java.lang.Object) } with {@link ConsumerConfig#BOOTSTRAP_SERVERS_CONFIG} instead
         */
        @Deprecated
        public Builder<K, V> setBootstrapServers(String servers) {
            return setProp(ConsumerConfig.BOOTSTRAP_SERVERS_CONFIG, servers);
        }

        /**
         * The minimum amount of data the broker should return for a fetch request.
         *
         * @deprecated Please use {@link #setProp(java.lang.String, java.lang.Object) } with {@link ConsumerConfig#FETCH_MIN_BYTES_CONFIG} instead
         */
        @Deprecated
        public Builder<K, V> setFetchMinBytes(int bytes) {
            return setProp(ConsumerConfig.FETCH_MIN_BYTES_CONFIG, bytes);
        }

        /**
         * The maximum amount of data per-partition the broker will return.
         *
         * @deprecated Please use {@link #setProp(java.lang.String, java.lang.Object) } with {@link ConsumerConfig#MAX_PARTITION_FETCH_BYTES_CONFIG} instead
         */
        @Deprecated
        public Builder<K, V> setMaxPartitionFectchBytes(int bytes) {
            return setProp(ConsumerConfig.MAX_PARTITION_FETCH_BYTES_CONFIG, bytes);
        }

        /**
         * The maximum number of records a poll will return.
         *
         * @deprecated Please use {@link #setProp(java.lang.String, java.lang.Object) } with {@link ConsumerConfig#MAX_POLL_RECORDS_CONFIG} instead
         */
        @Deprecated
        public Builder<K, V> setMaxPollRecords(int records) {
            return setProp(ConsumerConfig.MAX_POLL_RECORDS_CONFIG, records);
        }

        //Security Related Configs
        /**
         * Configure the SSL Keystore for mutual authentication
         *
         * @deprecated Please use {@link #setProp(java.lang.String, java.lang.Object) } with "ssl.keystore.location" and "ssl.keystore.password" instead
         */
        @Deprecated
        public Builder<K, V> setSSLKeystore(String location, String password) {
            return setProp("ssl.keystore.location", location)
                .setProp("ssl.keystore.password", password);
        }

        /**
         * Configure the SSL Keystore for mutual authentication
         *
         * @deprecated Please use {@link #setProp(java.lang.String, java.lang.Object) } with "ssl.keystore.location", "ssl.keystore.password" and "ssl.key.password" instead
         */
        @Deprecated
        public Builder<K, V> setSSLKeystore(String location, String password, String keyPassword) {
            return setProp("ssl.key.password", keyPassword)
                .setSSLKeystore(location, password);
        }

        /**
         * Configure the SSL Truststore to authenticate with the brokers
         *
         * @deprecated Please use {@link #setProp(java.lang.String, java.lang.Object) } with "security.protocol", "ssl.truststore.location" and "ssl.truststore.password" instead
         */
        @Deprecated
        public Builder<K, V> setSSLTruststore(String location, String password) {
            return setSecurityProtocol("SSL")
                .setProp("ssl.truststore.location", location)
                .setProp("ssl.truststore.password", password);
        }

        /**
         * Protocol used to communicate with brokers. Valid values are: PLAINTEXT, SSL, SASL_PLAINTEXT, SASL_SSL.
         *
         * @deprecated Please use {@link #setProp(java.lang.String, java.lang.Object) } with "security.protocol" instead
         */
        @Deprecated
        public Builder<K, V> setSecurityProtocol(String protocol) {
            return setProp("security.protocol", protocol);
        }

        //Spout Settings
        /**
         * Specifies the time, in milliseconds, spent waiting in poll if data is not available. Default is 2s.
         *
         * @param pollTimeoutMs time in ms
         */
        public Builder<K, V> setPollTimeoutMs(long pollTimeoutMs) {
            this.pollTimeoutMs = pollTimeoutMs;
            return this;
        }

        /**
         * Specifies the period, in milliseconds, the offset commit task is periodically called. Default is 15s.
         *
<<<<<<< HEAD
=======
         * <p>This setting only has an effect if the configured {@link ProcessingGuarantee} is {@link ProcessingGuarantee#AT_LEAST_ONCE}.
         *
>>>>>>> 2181fcde
         * @param offsetCommitPeriodMs time in ms
         */
        public Builder<K, V> setOffsetCommitPeriodMs(long offsetCommitPeriodMs) {
            this.offsetCommitPeriodMs = offsetCommitPeriodMs;
            return this;
        }

        /**
<<<<<<< HEAD
         * Defines the max number of polled offsets (records) that can be pending commit, before another poll can take place. Once this
         * limit is reached, no more offsets (records) can be polled until the next successful commit(s) sets the number of pending offsets
         * below the threshold. The default is {@link #DEFAULT_MAX_UNCOMMITTED_OFFSETS}. Note that this limit can in some cases be exceeded,
         * but no partition will exceed this limit by more than maxPollRecords - 1.
=======
         * Defines the max number of polled offsets (records) that can be pending commit, before another poll can take place.
         * Once this limit is reached, no more offsets (records) can be polled until the next successful commit(s) sets the number
         * of pending offsets below the threshold. The default is {@link #DEFAULT_MAX_UNCOMMITTED_OFFSETS}.
         * This limit is per partition and may in some cases be exceeded,
         * but each partition cannot exceed this limit by more than maxPollRecords - 1.
         * 
         * <p>This setting only has an effect if the configured {@link ProcessingGuarantee} is {@link ProcessingGuarantee#AT_LEAST_ONCE}.
>>>>>>> 2181fcde
         *
         * @param maxUncommittedOffsets max number of records that can be be pending commit
         */
        public Builder<K, V> setMaxUncommittedOffsets(int maxUncommittedOffsets) {
            this.maxUncommittedOffsets = maxUncommittedOffsets;
            return this;
        }

        /**
         * Sets the offset used by the Kafka spout in the first poll to Kafka broker upon process start. Please refer to to the
         * documentation in {@link FirstPollOffsetStrategy}
         *
         * @param firstPollOffsetStrategy Offset used by Kafka spout first poll
         */
        public Builder<K, V> setFirstPollOffsetStrategy(FirstPollOffsetStrategy firstPollOffsetStrategy) {
            this.firstPollOffsetStrategy = firstPollOffsetStrategy;
            return this;
        }

        /**
         * Sets the retry service for the spout to use.
         *
<<<<<<< HEAD
=======
         * <p>This setting only has an effect if the configured {@link ProcessingGuarantee} is {@link ProcessingGuarantee#AT_LEAST_ONCE}.
         *
>>>>>>> 2181fcde
         * @param retryService the new retry service
         * @return the builder (this).
         */
        public Builder<K, V> setRetry(KafkaSpoutRetryService retryService) {
            if (retryService == null) {
                throw new NullPointerException("retryService cannot be null");
            }
            this.retryService = retryService;
            return this;
        }

        /**
         * Sets the tuple listener for the spout to use.
         *
         * @param tupleListener the tuple listener
         * @return the builder (this).
         */
        public Builder<K, V> setTupleListener(KafkaTupleListener tupleListener) {
            if (tupleListener == null) {
                throw new NullPointerException("KafkaTupleListener cannot be null");
            }
            this.tupleListener = tupleListener;
            return this;
        }

        public Builder<K, V> setRecordTranslator(RecordTranslator<K, V> translator) {
            this.translator = translator;
            return this;
        }

        /**
         * Configure a translator with tuples to be emitted on the default stream.
         *
         * @param func extracts and turns a Kafka ConsumerRecord into a list of objects to be emitted
         * @param fields the names of the fields extracted
         * @return this to be able to chain configuration
         */
        public Builder<K, V> setRecordTranslator(Func<ConsumerRecord<K, V>, List<Object>> func, Fields fields) {
            return setRecordTranslator(new SimpleRecordTranslator<>(func, fields));
        }

        /**
         * Configure a translator with tuples to be emitted to a given stream.
         *
         * @param func extracts and turns a Kafka ConsumerRecord into a list of objects to be emitted
         * @param fields the names of the fields extracted
         * @param stream the stream to emit the tuples on
         * @return this to be able to chain configuration
         */
        public Builder<K, V> setRecordTranslator(Func<ConsumerRecord<K, V>, List<Object>> func, Fields fields, String stream) {
            return setRecordTranslator(new SimpleRecordTranslator<>(func, fields, stream));
        }

        /**
         * Sets partition refresh period in milliseconds. This is how often kafka will be polled to check for new topics and/or new
         * partitions. This is mostly for Subscription implementations that manually assign partitions. NamedSubscription and
         * PatternSubscription rely on kafka to handle this instead.
         *
         * @param partitionRefreshPeriodMs time in milliseconds
         * @return the builder (this)
         */
        public Builder<K, V> setPartitionRefreshPeriodMs(long partitionRefreshPeriodMs) {
            this.partitionRefreshPeriodMs = partitionRefreshPeriodMs;
            return this;
        }

        /**
         * Specifies if the spout should emit null tuples to the component downstream, or rather not emit and directly ack them. By default
         * this parameter is set to false, which means that null tuples are not emitted.
         *
         * @param emitNullTuples sets if null tuples should or not be emitted downstream
         */
        public Builder<K, V> setEmitNullTuples(boolean emitNullTuples) {
            this.emitNullTuples = emitNullTuples;
            return this;
        }

<<<<<<< HEAD
=======
        /**
         * Specifies which processing guarantee the spout should offer. Refer to the documentation for {@link ProcessingGuarantee}.
         *
         * @param processingGuarantee The processing guarantee the spout should offer.
         */
        public Builder<K, V> setProcessingGuarantee(ProcessingGuarantee processingGuarantee) {
            this.processingGuarantee = processingGuarantee;
            return this;
        }

        /**
         * Specifies whether the spout should require Storm to track emitted tuples when using a {@link ProcessingGuarantee} other than
         * {@link ProcessingGuarantee#AT_LEAST_ONCE}. The spout will always track emitted tuples when offering at-least-once guarantees
         * regardless of this setting. This setting is false by default.
         *
         * <p>Enabling tracking can be useful even in cases where reliability is not a concern, because it allows
         * {@link Config#TOPOLOGY_MAX_SPOUT_PENDING} to have an effect, and enables some spout metrics (e.g. complete-latency) that would
         * otherwise be disabled.
         *
         * @param tupleTrackingEnforced true if Storm should track emitted tuples, false otherwise
         */
        public Builder<K, V> setTupleTrackingEnforced(boolean tupleTrackingEnforced) {
            this.tupleTrackingEnforced = tupleTrackingEnforced;
            return this;
        }

>>>>>>> 2181fcde
        public KafkaSpoutConfig<K, V> build() {
            return new KafkaSpoutConfig<>(this);
        }
    }

    /**
     * Factory method that creates a Builder with String key/value deserializers.
     *
     * @param bootstrapServers The bootstrap servers for the consumer
     * @param topics The topics to subscribe to
     * @return The new builder
     */
    public static Builder<String, String> builder(String bootstrapServers, String... topics) {
        return setStringDeserializers(new Builder<String, String>(bootstrapServers, topics));
    }

    /**
     * Factory method that creates a Builder with String key/value deserializers.
     *
     * @param bootstrapServers The bootstrap servers for the consumer
     * @param topics The topics to subscribe to
     * @return The new builder
     */
    public static Builder<String, String> builder(String bootstrapServers, Collection<String> topics) {
        return setStringDeserializers(new Builder<String, String>(bootstrapServers, topics));
    }

    /**
     * Factory method that creates a Builder with String key/value deserializers.
     *
     * @param bootstrapServers The bootstrap servers for the consumer
     * @param topics The topic pattern to subscribe to
     * @return The new builder
     */
    public static Builder<String, String> builder(String bootstrapServers, Pattern topics) {
        return setStringDeserializers(new Builder<String, String>(bootstrapServers, topics));
    }

    private static Builder<String, String> setStringDeserializers(Builder<String, String> builder) {
        builder.setProp(ConsumerConfig.KEY_DESERIALIZER_CLASS_CONFIG, StringDeserializer.class);
        builder.setProp(ConsumerConfig.VALUE_DESERIALIZER_CLASS_CONFIG, StringDeserializer.class);
        return builder;
<<<<<<< HEAD
    }

    private static Map<String, Object> setDefaultsAndGetKafkaProps(Map<String, Object> kafkaProps) {
        // set defaults for properties not specified
        if (!kafkaProps.containsKey(ConsumerConfig.ENABLE_AUTO_COMMIT_CONFIG)) {
            kafkaProps.put(ConsumerConfig.ENABLE_AUTO_COMMIT_CONFIG, "false");
        }
        return kafkaProps;
    }

=======
    }

    private static void setAutoCommitMode(Builder<?, ?> builder) {
        if (builder.kafkaProps.containsKey(ConsumerConfig.ENABLE_AUTO_COMMIT_CONFIG)) {
            LOG.warn("Do not set " + ConsumerConfig.ENABLE_AUTO_COMMIT_CONFIG + " manually."
                + " Instead use KafkaSpoutConfig.Builder.setProcessingGuarantee."
                + " This will be treated as an error in the next major release."
                + " For now the spout will be configured to behave like it would have in pre-1.2.0 releases.");

            final boolean enableAutoCommit = Boolean.parseBoolean(builder.kafkaProps.get(ConsumerConfig.ENABLE_AUTO_COMMIT_CONFIG).toString());
            if(enableAutoCommit) {
                builder.processingGuarantee = ProcessingGuarantee.NONE;
            } else {
                builder.processingGuarantee = ProcessingGuarantee.AT_LEAST_ONCE;
            }
        }
        if (builder.processingGuarantee == ProcessingGuarantee.NONE) {
            builder.kafkaProps.put(ConsumerConfig.ENABLE_AUTO_COMMIT_CONFIG, true);
        } else {
            String autoOffsetResetPolicy = (String)builder.kafkaProps.get(ConsumerConfig.AUTO_OFFSET_RESET_CONFIG);
            if (builder.processingGuarantee == ProcessingGuarantee.AT_LEAST_ONCE) {
                if (autoOffsetResetPolicy == null) {
                    /*
                    If the user wants to explicitly set an auto offset reset policy, we should respect it, but when the spout is configured
                    for at-least-once processing we should default to seeking to the earliest offset in case there's an offset out of range
                    error, rather than seeking to the latest (Kafka's default). This type of error will typically happen when the consumer 
                    requests an offset that was deleted.
                     */
                    builder.kafkaProps.put(ConsumerConfig.AUTO_OFFSET_RESET_CONFIG, "earliest");
                } else if (!autoOffsetResetPolicy.equals("earliest") && !autoOffsetResetPolicy.equals("none")) {
                    LOG.warn("Cannot guarantee at-least-once processing with auto.offset.reset.policy other than 'earliest' or 'none'."
                        + " Some messages may be skipped.");
                }
            } else if (builder.processingGuarantee == ProcessingGuarantee.AT_MOST_ONCE) {
                if (autoOffsetResetPolicy != null
                    && (!autoOffsetResetPolicy.equals("latest") && !autoOffsetResetPolicy.equals("none"))) {
                    LOG.warn("Cannot guarantee at-most-once processing with auto.offset.reset.policy other than 'latest' or 'none'."
                        + " Some messages may be processed more than once.");
                }
            }
            builder.kafkaProps.put(ConsumerConfig.ENABLE_AUTO_COMMIT_CONFIG, false);
        }
    }

>>>>>>> 2181fcde
    /**
     * Gets the properties that will be passed to the KafkaConsumer.
     *
     * @return The Kafka properties map
     */
    public Map<String, Object> getKafkaProps() {
        return kafkaProps;
    }

    /**
     * @deprecated Please use {@link #getKafkaProps() } and look up the entry for {@link ConsumerConfig#KEY_DESERIALIZER_CLASS_CONFIG} instead
     */
    @Deprecated
    public Deserializer<K> getKeyDeserializer() {
        if (keyDesClazz != null) {
            try {
                return keyDesClazz.newInstance();
            } catch (InstantiationException | IllegalAccessException e) {
                throw new RuntimeException("Could not instantiate key deserializer " + keyDesClazz);
            }
        }
        return keyDes;
    }

    /**
     * @deprecated Please use {@link #getKafkaProps() } and look up the entry for {@link ConsumerConfig#VALUE_DESERIALIZER_CLASS_CONFIG} instead
     */
    @Deprecated
    public Deserializer<V> getValueDeserializer() {
        if (valueDesClazz != null) {
            try {
                return valueDesClazz.newInstance();
            } catch (InstantiationException | IllegalAccessException e) {
                throw new RuntimeException("Could not instantiate value deserializer " + valueDesClazz);
            }
        }
        return valueDes;
    }

    public Subscription getSubscription() {
        return subscription;
    }

    public RecordTranslator<K, V> getTranslator() {
        return translator;
    }

    public long getPollTimeoutMs() {
        return pollTimeoutMs;
    }

    public long getOffsetsCommitPeriodMs() {
        return offsetCommitPeriodMs;
    }

    /**
     * @deprecated Use {@link #getProcessingGuarantee()} instead.
     */
    @Deprecated
    public boolean isConsumerAutoCommitMode() {
        return kafkaProps.get(ConsumerConfig.ENABLE_AUTO_COMMIT_CONFIG) == null // default is false
            || Boolean.valueOf((String) kafkaProps.get(ConsumerConfig.ENABLE_AUTO_COMMIT_CONFIG));
<<<<<<< HEAD
=======
    }
    
    public ProcessingGuarantee getProcessingGuarantee() {
        return processingGuarantee;
    }

    public boolean isTupleTrackingEnforced() {
        return tupleTrackingEnforced;
>>>>>>> 2181fcde
    }

    public String getConsumerGroupId() {
        return (String) kafkaProps.get(ConsumerConfig.GROUP_ID_CONFIG);
    }

    public FirstPollOffsetStrategy getFirstPollOffsetStrategy() {
        return firstPollOffsetStrategy;
    }

    public int getMaxUncommittedOffsets() {
        return maxUncommittedOffsets;
    }

    public KafkaSpoutRetryService getRetryService() {
        return retryService;
    }

<<<<<<< HEAD
=======
    public KafkaTupleListener getTupleListener() {
        return tupleListener;
    }

>>>>>>> 2181fcde
    public long getPartitionRefreshPeriodMs() {
        return partitionRefreshPeriodMs;
    }

    public boolean isEmitNullTuples() {
        return emitNullTuples;
    }

    @Override
    public String toString() {
        return "KafkaSpoutConfig{"
            + "kafkaProps=" + kafkaProps
            + ", key=" + getKeyDeserializer()
            + ", value=" + getValueDeserializer()
            + ", pollTimeoutMs=" + pollTimeoutMs
            + ", offsetCommitPeriodMs=" + offsetCommitPeriodMs
            + ", maxUncommittedOffsets=" + maxUncommittedOffsets
            + ", firstPollOffsetStrategy=" + firstPollOffsetStrategy
            + ", subscription=" + subscription
            + ", translator=" + translator
            + ", retryService=" + retryService
<<<<<<< HEAD
=======
            + ", tupleListener=" + tupleListener
>>>>>>> 2181fcde
            + '}';
    }
}<|MERGE_RESOLUTION|>--- conflicted
+++ resolved
@@ -45,10 +45,7 @@
  */
 public class KafkaSpoutConfig<K, V> implements Serializable {
 
-<<<<<<< HEAD
-=======
     private static final Logger LOG = LoggerFactory.getLogger(KafkaSpoutConfig.class);
->>>>>>> 2181fcde
     private static final long serialVersionUID = 141902646130682494L;
     // 200ms
     public static final long DEFAULT_POLL_TIMEOUT_MS = 200;
@@ -60,24 +57,17 @@
     public static final int DEFAULT_MAX_UNCOMMITTED_OFFSETS = 10_000_000;
     // 2s
     public static final long DEFAULT_PARTITION_REFRESH_PERIOD_MS = 2_000;
-<<<<<<< HEAD
+
     public static final FirstPollOffsetStrategy DEFAULT_FIRST_POLL_OFFSET_STRATEGY = FirstPollOffsetStrategy.UNCOMMITTED_EARLIEST;
-=======
-
-    public static final FirstPollOffsetStrategy DEFAULT_FIRST_POLL_OFFSET_STRATEGY = FirstPollOffsetStrategy.UNCOMMITTED_EARLIEST;
-
->>>>>>> 2181fcde
+
     public static final KafkaSpoutRetryService DEFAULT_RETRY_SERVICE =
         new KafkaSpoutRetryExponentialBackoff(TimeInterval.seconds(0), TimeInterval.milliSeconds(2),
             DEFAULT_MAX_RETRIES, TimeInterval.seconds(10));
 
-<<<<<<< HEAD
-=======
     public static final ProcessingGuarantee DEFAULT_PROCESSING_GUARANTEE = ProcessingGuarantee.AT_LEAST_ONCE;
 
     public static final KafkaTupleListener DEFAULT_TUPLE_LISTENER = new EmptyKafkaTupleListener();
 
->>>>>>> 2181fcde
     // Kafka consumer configuration
     private final Map<String, Object> kafkaProps;
     private final Subscription subscription;
@@ -89,21 +79,15 @@
     private final int maxUncommittedOffsets;
     private final FirstPollOffsetStrategy firstPollOffsetStrategy;
     private final KafkaSpoutRetryService retryService;
-<<<<<<< HEAD
-=======
     private final KafkaTupleListener tupleListener;
->>>>>>> 2181fcde
     private final long partitionRefreshPeriodMs;
     private final boolean emitNullTuples;
     private final SerializableDeserializer<K> keyDes;
     private final Class<? extends Deserializer<K>> keyDesClazz;
     private final SerializableDeserializer<V> valueDes;
     private final Class<? extends Deserializer<V>> valueDesClazz;
-<<<<<<< HEAD
-=======
     private final ProcessingGuarantee processingGuarantee;
     private final boolean tupleTrackingEnforced;
->>>>>>> 2181fcde
 
     /**
      * Creates a new KafkaSpoutConfig using a Builder.
@@ -111,12 +95,8 @@
      * @param builder The Builder to construct the KafkaSpoutConfig from
      */
     public KafkaSpoutConfig(Builder<K, V> builder) {
-<<<<<<< HEAD
-        this.kafkaProps = setDefaultsAndGetKafkaProps(builder.kafkaProps);
-=======
         setAutoCommitMode(builder);
         this.kafkaProps = builder.kafkaProps;
->>>>>>> 2181fcde
         this.subscription = builder.subscription;
         this.translator = builder.translator;
         this.pollTimeoutMs = builder.pollTimeoutMs;
@@ -124,21 +104,15 @@
         this.firstPollOffsetStrategy = builder.firstPollOffsetStrategy;
         this.maxUncommittedOffsets = builder.maxUncommittedOffsets;
         this.retryService = builder.retryService;
-<<<<<<< HEAD
-=======
         this.tupleListener = builder.tupleListener;
->>>>>>> 2181fcde
         this.partitionRefreshPeriodMs = builder.partitionRefreshPeriodMs;
         this.emitNullTuples = builder.emitNullTuples;
         this.keyDes = builder.keyDes;
         this.keyDesClazz = builder.keyDesClazz;
         this.valueDes = builder.valueDes;
         this.valueDesClazz = builder.valueDesClazz;
-<<<<<<< HEAD
-=======
         this.processingGuarantee = builder.processingGuarantee;
         this.tupleTrackingEnforced = builder.tupleTrackingEnforced;
->>>>>>> 2181fcde
     }
 
     /**
@@ -162,8 +136,6 @@
         LATEST,
         UNCOMMITTED_EARLIEST,
         UNCOMMITTED_LATEST
-<<<<<<< HEAD
-=======
     }
 
     /**
@@ -190,7 +162,6 @@
         AT_LEAST_ONCE,
         AT_MOST_ONCE,
         NONE,
->>>>>>> 2181fcde
     }
 
     public static class Builder<K, V> {
@@ -321,9 +292,7 @@
             this.valueDesClazz = valDesClazz;
             this.subscription = subscription;
             this.translator = new DefaultRecordTranslator<>();
-<<<<<<< HEAD
-=======
-            
+
             if (keyDesClazz != null) {
                 this.kafkaProps.put(ConsumerConfig.KEY_DESERIALIZER_CLASS_CONFIG, keyDesClazz);
             }
@@ -336,7 +305,6 @@
             if (valueDes != null) {
                 this.kafkaProps.put(ConsumerConfig.VALUE_DESERIALIZER_CLASS_CONFIG, valueDes.getClass());
             }
->>>>>>> 2181fcde
         }
 
         private Builder(Builder<?, ?> builder, SerializableDeserializer<K> keyDes, Class<? extends Deserializer<K>> keyDesClazz,
@@ -556,11 +524,8 @@
         /**
          * Specifies the period, in milliseconds, the offset commit task is periodically called. Default is 15s.
          *
-<<<<<<< HEAD
-=======
          * <p>This setting only has an effect if the configured {@link ProcessingGuarantee} is {@link ProcessingGuarantee#AT_LEAST_ONCE}.
          *
->>>>>>> 2181fcde
          * @param offsetCommitPeriodMs time in ms
          */
         public Builder<K, V> setOffsetCommitPeriodMs(long offsetCommitPeriodMs) {
@@ -569,12 +534,6 @@
         }
 
         /**
-<<<<<<< HEAD
-         * Defines the max number of polled offsets (records) that can be pending commit, before another poll can take place. Once this
-         * limit is reached, no more offsets (records) can be polled until the next successful commit(s) sets the number of pending offsets
-         * below the threshold. The default is {@link #DEFAULT_MAX_UNCOMMITTED_OFFSETS}. Note that this limit can in some cases be exceeded,
-         * but no partition will exceed this limit by more than maxPollRecords - 1.
-=======
          * Defines the max number of polled offsets (records) that can be pending commit, before another poll can take place.
          * Once this limit is reached, no more offsets (records) can be polled until the next successful commit(s) sets the number
          * of pending offsets below the threshold. The default is {@link #DEFAULT_MAX_UNCOMMITTED_OFFSETS}.
@@ -582,7 +541,6 @@
          * but each partition cannot exceed this limit by more than maxPollRecords - 1.
          * 
          * <p>This setting only has an effect if the configured {@link ProcessingGuarantee} is {@link ProcessingGuarantee#AT_LEAST_ONCE}.
->>>>>>> 2181fcde
          *
          * @param maxUncommittedOffsets max number of records that can be be pending commit
          */
@@ -605,11 +563,8 @@
         /**
          * Sets the retry service for the spout to use.
          *
-<<<<<<< HEAD
-=======
          * <p>This setting only has an effect if the configured {@link ProcessingGuarantee} is {@link ProcessingGuarantee#AT_LEAST_ONCE}.
          *
->>>>>>> 2181fcde
          * @param retryService the new retry service
          * @return the builder (this).
          */
@@ -687,8 +642,6 @@
             return this;
         }
 
-<<<<<<< HEAD
-=======
         /**
          * Specifies which processing guarantee the spout should offer. Refer to the documentation for {@link ProcessingGuarantee}.
          *
@@ -715,7 +668,6 @@
             return this;
         }
 
->>>>>>> 2181fcde
         public KafkaSpoutConfig<K, V> build() {
             return new KafkaSpoutConfig<>(this);
         }
@@ -758,18 +710,6 @@
         builder.setProp(ConsumerConfig.KEY_DESERIALIZER_CLASS_CONFIG, StringDeserializer.class);
         builder.setProp(ConsumerConfig.VALUE_DESERIALIZER_CLASS_CONFIG, StringDeserializer.class);
         return builder;
-<<<<<<< HEAD
-    }
-
-    private static Map<String, Object> setDefaultsAndGetKafkaProps(Map<String, Object> kafkaProps) {
-        // set defaults for properties not specified
-        if (!kafkaProps.containsKey(ConsumerConfig.ENABLE_AUTO_COMMIT_CONFIG)) {
-            kafkaProps.put(ConsumerConfig.ENABLE_AUTO_COMMIT_CONFIG, "false");
-        }
-        return kafkaProps;
-    }
-
-=======
     }
 
     private static void setAutoCommitMode(Builder<?, ?> builder) {
@@ -814,7 +754,6 @@
         }
     }
 
->>>>>>> 2181fcde
     /**
      * Gets the properties that will be passed to the KafkaConsumer.
      *
@@ -877,8 +816,6 @@
     public boolean isConsumerAutoCommitMode() {
         return kafkaProps.get(ConsumerConfig.ENABLE_AUTO_COMMIT_CONFIG) == null // default is false
             || Boolean.valueOf((String) kafkaProps.get(ConsumerConfig.ENABLE_AUTO_COMMIT_CONFIG));
-<<<<<<< HEAD
-=======
     }
     
     public ProcessingGuarantee getProcessingGuarantee() {
@@ -887,7 +824,6 @@
 
     public boolean isTupleTrackingEnforced() {
         return tupleTrackingEnforced;
->>>>>>> 2181fcde
     }
 
     public String getConsumerGroupId() {
@@ -906,13 +842,10 @@
         return retryService;
     }
 
-<<<<<<< HEAD
-=======
     public KafkaTupleListener getTupleListener() {
         return tupleListener;
     }
 
->>>>>>> 2181fcde
     public long getPartitionRefreshPeriodMs() {
         return partitionRefreshPeriodMs;
     }
@@ -934,10 +867,7 @@
             + ", subscription=" + subscription
             + ", translator=" + translator
             + ", retryService=" + retryService
-<<<<<<< HEAD
-=======
             + ", tupleListener=" + tupleListener
->>>>>>> 2181fcde
             + '}';
     }
 }