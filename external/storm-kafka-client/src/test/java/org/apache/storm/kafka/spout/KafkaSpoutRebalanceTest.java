--- conflicted
+++ resolved
@@ -103,13 +103,8 @@
 
         //Make the consumer return a single message for each partition
         when(consumerMock.poll(anyLong()))
-<<<<<<< HEAD
-            .thenReturn(new ConsumerRecords<>(firstPartitionRecords))
-            .thenReturn(new ConsumerRecords<>(secondPartitionRecords))
-=======
             .thenReturn(new ConsumerRecords<>(Collections.singletonMap(partitionThatWillBeRevoked, SpoutWithMockedConsumerSetupHelper.<String, String>createRecords(partitionThatWillBeRevoked, 0, 1))))
             .thenReturn(new ConsumerRecords<>(Collections.singletonMap(assignedPartition, SpoutWithMockedConsumerSetupHelper.<String, String>createRecords(assignedPartition, 0, 1))))
->>>>>>> 2181fcde
             .thenReturn(new ConsumerRecords<>(new HashMap<TopicPartition, List<ConsumerRecord<String, String>>>()));
 
         //Emit the messages
@@ -141,11 +136,7 @@
             doNothing()
                 .when(subscriptionMock)
                 .subscribe(any(KafkaConsumer.class), rebalanceListenerCapture.capture(), any(TopologyContext.class));
-<<<<<<< HEAD
-            KafkaSpout<String, String> spout = new KafkaSpout<>(getKafkaSpoutConfigBuilder(subscriptionMock, -1)
-=======
             KafkaSpout<String, String> spout = new KafkaSpout<>(createKafkaSpoutConfigBuilder(subscriptionMock, -1)
->>>>>>> 2181fcde
                 .setOffsetCommitPeriodMs(offsetCommitPeriodMs)
                 .build(), consumerFactoryMock);
             String topic = SingleTopicKafkaSpoutConfiguration.TOPIC;
@@ -182,11 +173,7 @@
                 .when(subscriptionMock)
                 .subscribe(any(KafkaConsumer.class), rebalanceListenerCapture.capture(), any(TopologyContext.class));
         KafkaSpoutRetryService retryServiceMock = mock(KafkaSpoutRetryService.class);
-<<<<<<< HEAD
-        KafkaSpout<String, String> spout = new KafkaSpout<>(getKafkaSpoutConfigBuilder(subscriptionMock, -1)
-=======
         KafkaSpout<String, String> spout = new KafkaSpout<>(createKafkaSpoutConfigBuilder(subscriptionMock, -1)
->>>>>>> 2181fcde
             .setOffsetCommitPeriodMs(10)
             .setRetry(retryServiceMock)
             .build(), consumerFactoryMock);
@@ -197,11 +184,6 @@
         when(retryServiceMock.getMessageId(Mockito.any(ConsumerRecord.class)))
             .thenReturn(new KafkaSpoutMessageId(partitionThatWillBeRevoked, 0))
             .thenReturn(new KafkaSpoutMessageId(assignedPartition, 0));
-<<<<<<< HEAD
-        
-=======
-
->>>>>>> 2181fcde
         //Emit a message on each partition and revoke the first partition
         List<KafkaSpoutMessageId> emittedMessageIds = emitOneMessagePerPartitionThenRevokeOnePartition(
             spout, partitionThatWillBeRevoked, assignedPartition, rebalanceListenerCapture);
