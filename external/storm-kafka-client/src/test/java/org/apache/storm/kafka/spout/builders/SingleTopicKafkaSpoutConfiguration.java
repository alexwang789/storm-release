/*
 * Licensed to the Apache Software Foundation (ASF) under one
 *   or more contributor license agreements.  See the NOTICE file
 *   distributed with this work for additional information
 *   regarding copyright ownership.  The ASF licenses this file
 *   to you under the Apache License, Version 2.0 (the
 *   "License"); you may not use this file except in compliance
 *   with the License.  You may obtain a copy of the License at
 *
 *   http://www.apache.org/licenses/LICENSE-2.0
 *
 *   Unless required by applicable law or agreed to in writing, software
 *   distributed under the License is distributed on an "AS IS" BASIS,
 *   WITHOUT WARRANTIES OR CONDITIONS OF ANY KIND, either express or implied.
 *   See the License for the specific language governing permissions and
 *   limitations under the License.
 */
package org.apache.storm.kafka.spout.builders;

import static org.apache.storm.kafka.spout.KafkaSpoutConfig.DEFAULT_MAX_RETRIES;
import static org.apache.storm.kafka.spout.KafkaSpoutConfig.FirstPollOffsetStrategy.EARLIEST;

import java.util.List;
import org.apache.kafka.clients.consumer.ConsumerConfig;
import org.apache.kafka.clients.consumer.ConsumerRecord;
import org.apache.storm.Config;
import org.apache.storm.generated.StormTopology;
import org.apache.storm.kafka.spout.Func;
import org.apache.storm.kafka.spout.KafkaSpout;
import org.apache.storm.kafka.spout.KafkaSpoutConfig;
import org.apache.storm.kafka.spout.KafkaSpoutRetryExponentialBackoff;
import org.apache.storm.kafka.spout.KafkaSpoutRetryService;
import org.apache.storm.kafka.spout.Subscription;
import org.apache.storm.kafka.spout.test.KafkaSpoutTestBolt;
import org.apache.storm.topology.TopologyBuilder;
import org.apache.storm.tuple.Fields;
import org.apache.storm.tuple.Values;

public class SingleTopicKafkaSpoutConfiguration {

    public static final String STREAM = "test_stream";
    public static final String TOPIC = "test";

    /**
     * Retry in a tight loop (keep unit tests fasts).
     */
    public static final KafkaSpoutRetryService UNIT_TEST_RETRY_SERVICE =
        new KafkaSpoutRetryExponentialBackoff(KafkaSpoutRetryExponentialBackoff.TimeInterval.seconds(0), KafkaSpoutRetryExponentialBackoff.TimeInterval.milliSeconds(0),
            DEFAULT_MAX_RETRIES, KafkaSpoutRetryExponentialBackoff.TimeInterval.milliSeconds(0));

    public static Config getConfig() {
        Config config = new Config();
        config.setDebug(true);
        return config;
    }

    public static StormTopology getTopologyKafkaSpout(int port) {
        final TopologyBuilder tp = new TopologyBuilder();
        tp.setSpout("kafka_spout", new KafkaSpout<>(SingleTopicKafkaSpoutConfiguration.createKafkaSpoutConfigBuilder(port).build()), 1);
        tp.setBolt("kafka_bolt", new KafkaSpoutTestBolt()).shuffleGrouping("kafka_spout", STREAM);
        return tp.createTopology();
    }

    private static Func<ConsumerRecord<String, String>, List<Object>> TOPIC_KEY_VALUE_FUNC = new Func<ConsumerRecord<String, String>, List<Object>>() {
        @Override
        public List<Object> apply(ConsumerRecord<String, String> r) {
            return new Values(r.topic(), r.key(), r.value());
        }
    };

<<<<<<< HEAD
    public static KafkaSpoutConfig.Builder<String, String> getKafkaSpoutConfigBuilder(int port) {
        return setCommonSpoutConfig(KafkaSpoutConfig.builder("127.0.0.1:" + port, TOPIC));
    }

    public static KafkaSpoutConfig.Builder<String, String> getKafkaSpoutConfigBuilder(Subscription subscription, int port) {
        return setCommonSpoutConfig(new KafkaSpoutConfig.Builder<String, String>("127.0.0.1:" + port, subscription));
    }

    private static KafkaSpoutConfig.Builder<String, String> setCommonSpoutConfig(KafkaSpoutConfig.Builder<String, String> config) {
        return config
            .setRecordTranslator(TOPIC_KEY_VALUE_FUNC,
                new Fields("topic", "key", "value"), STREAM)
            .setProp(ConsumerConfig.GROUP_ID_CONFIG, "kafkaSpoutTestGroup")
            .setProp(ConsumerConfig.MAX_POLL_RECORDS_CONFIG, 5)
            .setRetry(getRetryService())
            .setOffsetCommitPeriodMs(10_000)
            .setFirstPollOffsetStrategy(EARLIEST)
            .setMaxUncommittedOffsets(250)
            .setPollTimeoutMs(1000);
    }

    protected static KafkaSpoutRetryService getRetryService() {
        return UNIT_TEST_RETRY_SERVICE;
=======
    public static KafkaSpoutConfig.Builder<String, String> createKafkaSpoutConfigBuilder(int port) {
        return setCommonSpoutConfig(KafkaSpoutConfig.builder("127.0.0.1:" + port, TOPIC));
    }

    public static KafkaSpoutConfig.Builder<String, String> createKafkaSpoutConfigBuilder(Subscription subscription, int port) {
        return setCommonSpoutConfig(new KafkaSpoutConfig.Builder<String, String>("127.0.0.1:" + port, subscription));
    }

    public static KafkaSpoutConfig.Builder<String, String> setCommonSpoutConfig(KafkaSpoutConfig.Builder<String, String> config) {
        return config
            .setRecordTranslator(TOPIC_KEY_VALUE_FUNC,
                new Fields("topic", "key", "value"), STREAM)
            .setProp(ConsumerConfig.GROUP_ID_CONFIG, "kafkaSpoutTestGroup")
            .setProp(ConsumerConfig.MAX_POLL_RECORDS_CONFIG, 5)
            .setRetry(getNoDelayRetryService())
            .setOffsetCommitPeriodMs(10_000)
            .setFirstPollOffsetStrategy(EARLIEST)
            .setMaxUncommittedOffsets(250)
            .setPollTimeoutMs(1000);
    }

    protected static KafkaSpoutRetryService getNoDelayRetryService() {
        /**
         * Retry in a tight loop (keep unit tests fasts).
         */
        return new KafkaSpoutRetryExponentialBackoff(KafkaSpoutRetryExponentialBackoff.TimeInterval.seconds(0), KafkaSpoutRetryExponentialBackoff.TimeInterval.milliSeconds(0),
            DEFAULT_MAX_RETRIES, KafkaSpoutRetryExponentialBackoff.TimeInterval.milliSeconds(0));
>>>>>>> 2181fcde
    }
}<|MERGE_RESOLUTION|>--- conflicted
+++ resolved
@@ -68,31 +68,6 @@
         }
     };
 
-<<<<<<< HEAD
-    public static KafkaSpoutConfig.Builder<String, String> getKafkaSpoutConfigBuilder(int port) {
-        return setCommonSpoutConfig(KafkaSpoutConfig.builder("127.0.0.1:" + port, TOPIC));
-    }
-
-    public static KafkaSpoutConfig.Builder<String, String> getKafkaSpoutConfigBuilder(Subscription subscription, int port) {
-        return setCommonSpoutConfig(new KafkaSpoutConfig.Builder<String, String>("127.0.0.1:" + port, subscription));
-    }
-
-    private static KafkaSpoutConfig.Builder<String, String> setCommonSpoutConfig(KafkaSpoutConfig.Builder<String, String> config) {
-        return config
-            .setRecordTranslator(TOPIC_KEY_VALUE_FUNC,
-                new Fields("topic", "key", "value"), STREAM)
-            .setProp(ConsumerConfig.GROUP_ID_CONFIG, "kafkaSpoutTestGroup")
-            .setProp(ConsumerConfig.MAX_POLL_RECORDS_CONFIG, 5)
-            .setRetry(getRetryService())
-            .setOffsetCommitPeriodMs(10_000)
-            .setFirstPollOffsetStrategy(EARLIEST)
-            .setMaxUncommittedOffsets(250)
-            .setPollTimeoutMs(1000);
-    }
-
-    protected static KafkaSpoutRetryService getRetryService() {
-        return UNIT_TEST_RETRY_SERVICE;
-=======
     public static KafkaSpoutConfig.Builder<String, String> createKafkaSpoutConfigBuilder(int port) {
         return setCommonSpoutConfig(KafkaSpoutConfig.builder("127.0.0.1:" + port, TOPIC));
     }
@@ -120,6 +95,5 @@
          */
         return new KafkaSpoutRetryExponentialBackoff(KafkaSpoutRetryExponentialBackoff.TimeInterval.seconds(0), KafkaSpoutRetryExponentialBackoff.TimeInterval.milliSeconds(0),
             DEFAULT_MAX_RETRIES, KafkaSpoutRetryExponentialBackoff.TimeInterval.milliSeconds(0));
->>>>>>> 2181fcde
     }
 }