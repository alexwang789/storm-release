/*
 * Copyright 2017 The Apache Software Foundation.
 *
 * Licensed under the Apache License, Version 2.0 (the "License");
 * you may not use this file except in compliance with the License.
 * You may obtain a copy of the License at
 *
 *      http://www.apache.org/licenses/LICENSE-2.0
 *
 * Unless required by applicable law or agreed to in writing, software
 * distributed under the License is distributed on an "AS IS" BASIS,
 * WITHOUT WARRANTIES OR CONDITIONS OF ANY KIND, either express or implied.
 * See the License for the specific language governing permissions and
 * limitations under the License.
 */

package org.apache.storm.kafka.spout;

import static org.mockito.Matchers.any;
import static org.mockito.Matchers.anyString;
import static org.mockito.Matchers.anyList;
import static org.mockito.Matchers.anyLong;
import static org.mockito.Mockito.doAnswer;
import static org.mockito.Mockito.mockingDetails;
import static org.mockito.Mockito.times;
import static org.mockito.Mockito.verify;
import static org.mockito.Mockito.when;

import java.util.ArrayList;
import java.util.Arrays;
import java.util.Collections;
import java.util.HashMap;
import java.util.HashSet;
import java.util.List;
import java.util.Map;
import java.util.Map.Entry;
import java.util.Set;
import org.apache.kafka.clients.consumer.ConsumerRebalanceListener;
import org.apache.kafka.clients.consumer.ConsumerRecord;
import org.apache.kafka.clients.consumer.ConsumerRecords;
import org.apache.kafka.clients.consumer.KafkaConsumer;
import org.apache.kafka.common.TopicPartition;
import org.apache.storm.kafka.spout.internal.KafkaConsumerFactory;
import org.apache.storm.spout.SpoutOutputCollector;
import org.apache.storm.task.TopologyContext;

import org.mockito.ArgumentCaptor;
import org.mockito.invocation.InvocationOnMock;
import org.mockito.stubbing.Answer;

public class SpoutWithMockedConsumerSetupHelper {

    /**
     * Creates, opens and activates a KafkaSpout using a mocked consumer. The subscription should be a mock object, since this method skips
     * the subscription and instead just configures the mocked consumer to act as if the specified partitions are assigned to it.
     *
     * @param <K> The Kafka key type
     * @param <V> The Kafka value type
     * @param spoutConfig The spout config to use
     * @param topoConf The topo conf to pass to the spout
     * @param contextMock The topo context to pass to the spout
     * @param collectorMock The mocked collector to pass to the spout
     * @param consumerMock The mocked consumer
     * @param assignedPartitions The partitions to assign to this spout. The consumer will act like these partitions are assigned to it.
     * @return The spout
     */
    public static <K, V> KafkaSpout<K, V> setupSpout(KafkaSpoutConfig<K, V> spoutConfig, Map<String, Object> topoConf,
        TopologyContext contextMock, SpoutOutputCollector collectorMock, final KafkaConsumer<K, V> consumerMock, TopicPartition... assignedPartitions) {
        Subscription subscriptionMock = spoutConfig.getSubscription();
        if (!mockingDetails(subscriptionMock).isMock()) {
            throw new IllegalStateException("Use a mocked subscription when using this method, it helps avoid complex stubbing");
        }

        final Set<TopicPartition> assignedPartitionsSet = new HashSet<>(Arrays.asList(assignedPartitions));

        when(consumerMock.assignment()).thenReturn(assignedPartitionsSet);
        doAnswer(new Answer() {
            @Override
            public Object answer(InvocationOnMock invocation) throws Throwable {
                ConsumerRebalanceListener listener = (ConsumerRebalanceListener) invocation.getArguments()[1];
                listener.onPartitionsAssigned(assignedPartitionsSet);
                return null;
            }

        }).when(subscriptionMock).subscribe(any(KafkaConsumer.class), any(ConsumerRebalanceListener.class), any(TopologyContext.class));

        KafkaConsumerFactory<K, V> consumerFactory = new KafkaConsumerFactory<K, V>() {
            @Override
            public KafkaConsumer<K, V> createConsumer(KafkaSpoutConfig<K, V> kafkaSpoutConfig) {
                return consumerMock;
            }
        };
        KafkaSpout<K, V> spout = new KafkaSpout<>(spoutConfig, consumerFactory);

        spout.open(topoConf, contextMock, collectorMock);
        spout.activate();

        return spout;
    }
<<<<<<< HEAD
    
    /**
     * Sets up the mocked context and consumer to appear to have the given partition assignment.
     * 
     * @param <K> The Kafka key type
     * @param <V> The Kafka value type
     * @param contextMock The mocked topology context
     * @param consumerMock The mocked consumer
     * @param assignedPartitions The partitions to assign to the consumer
     */
    public static <K, V> void stubAssignment(TopologyContext contextMock, KafkaConsumer<K, V> consumerMock, Set<TopicPartition> assignedPartitions) {
        Map<String, List<PartitionInfo>> partitionInfos = new HashMap<>();
        for (TopicPartition tp : assignedPartitions) {
            PartitionInfo info = new PartitionInfo(tp.topic(), tp.partition(), null, null, null);
            List<PartitionInfo> infos = partitionInfos.get(tp.topic());
            if (infos == null) {
                infos = new ArrayList<>();
                partitionInfos.put(tp.topic(), infos);
            }
            infos.add(info);
        }

        for (String topic : partitionInfos.keySet()) {
            when(consumerMock.partitionsFor(topic)).thenReturn(partitionInfos.get(topic));
        }
        when(contextMock.getComponentTasks(anyString())).thenReturn(Collections.singletonList(0));
        when(contextMock.getThisTaskIndex()).thenReturn(0);

        when(consumerMock.assignment()).thenReturn(assignedPartitions);
    }
=======
>>>>>>> c155a7f0

    /**
     * Creates sequential dummy records
     *
     * @param <K> The Kafka key type
     * @param <V> The Kafka value type
     * @param topic The topic partition to create records for
     * @param startingOffset The starting offset of the records
     * @param numRecords The number of records to create
     * @return The dummy records
     */
    public static <K, V> List<ConsumerRecord<K, V>> createRecords(TopicPartition topic, long startingOffset, int numRecords) {
        List<ConsumerRecord<K, V>> recordsForPartition = new ArrayList<>();
        for (int i = 0; i < numRecords; i++) {
            recordsForPartition.add(new ConsumerRecord<K, V>(topic.topic(), topic.partition(), startingOffset + i, null, null));
        }
        return recordsForPartition;
    }

    /**
     * Creates messages for the input offsets, emits the messages by calling nextTuple once per offset and returns the captured message ids
     *
     * @param <K> The Kafka key type
     * @param <V> The Kafka value type
     * @param spout The spout
     * @param consumerMock The consumer used by the spout
     * @param expectedEmits The number of expected emits
     * @param collectorMock The collector used by the spout
     * @param partition The partition to emit messages on
     * @param offsetsToEmit The offsets to emit
     * @return The message ids emitted by the spout during the nextTuple calls
     */
    public static <K, V> List<KafkaSpoutMessageId> pollAndEmit(KafkaSpout<K, V> spout, KafkaConsumer<K, V> consumerMock, int expectedEmits, SpoutOutputCollector collectorMock, TopicPartition partition, int... offsetsToEmit) {
        return pollAndEmit(spout, consumerMock, expectedEmits, collectorMock, Collections.singletonMap(partition, offsetsToEmit));
    }

    /**
     * Creates messages for the input offsets, emits the messages by calling nextTuple once per offset and returns the captured message ids
     *
     * @param <K> The Kafka key type
     * @param <V> The Kafka value type
     * @param spout The spout
     * @param consumerMock The consumer used by the spout
     * @param collectorMock The collector used by the spout
     * @param offsetsToEmit The offsets to emit per partition
     * @return The message ids emitted by the spout during the nextTuple calls
     */
    public static <K, V> List<KafkaSpoutMessageId> pollAndEmit(KafkaSpout<K, V> spout, KafkaConsumer<K, V> consumerMock, int expectedEmits, SpoutOutputCollector collectorMock, Map<TopicPartition, int[]> offsetsToEmit) {
        int totalOffsets = 0;
        Map<TopicPartition, List<ConsumerRecord<K, V>>> records = new HashMap<>();
        for (Entry<TopicPartition, int[]> entry : offsetsToEmit.entrySet()) {
            TopicPartition tp = entry.getKey();
            List<ConsumerRecord<K, V>> tpRecords = new ArrayList<>();
            for (Integer offset : entry.getValue()) {
                tpRecords.add(new ConsumerRecord<K, V>(tp.topic(), tp.partition(), offset, null, null));
                totalOffsets++;
            }
            records.put(tp, tpRecords);
        }

        when(consumerMock.poll(anyLong()))
            .thenReturn(new ConsumerRecords<>(records));

        for (int i = 0; i < totalOffsets; i++) {
            spout.nextTuple();
        }

        ArgumentCaptor<KafkaSpoutMessageId> messageIds = ArgumentCaptor.forClass(KafkaSpoutMessageId.class);
        verify(collectorMock, times(expectedEmits)).emit(anyString(), anyList(), messageIds.capture());
        return messageIds.getAllValues();
    }

}<|MERGE_RESOLUTION|>--- conflicted
+++ resolved
@@ -97,39 +97,6 @@
 
         return spout;
     }
-<<<<<<< HEAD
-    
-    /**
-     * Sets up the mocked context and consumer to appear to have the given partition assignment.
-     * 
-     * @param <K> The Kafka key type
-     * @param <V> The Kafka value type
-     * @param contextMock The mocked topology context
-     * @param consumerMock The mocked consumer
-     * @param assignedPartitions The partitions to assign to the consumer
-     */
-    public static <K, V> void stubAssignment(TopologyContext contextMock, KafkaConsumer<K, V> consumerMock, Set<TopicPartition> assignedPartitions) {
-        Map<String, List<PartitionInfo>> partitionInfos = new HashMap<>();
-        for (TopicPartition tp : assignedPartitions) {
-            PartitionInfo info = new PartitionInfo(tp.topic(), tp.partition(), null, null, null);
-            List<PartitionInfo> infos = partitionInfos.get(tp.topic());
-            if (infos == null) {
-                infos = new ArrayList<>();
-                partitionInfos.put(tp.topic(), infos);
-            }
-            infos.add(info);
-        }
-
-        for (String topic : partitionInfos.keySet()) {
-            when(consumerMock.partitionsFor(topic)).thenReturn(partitionInfos.get(topic));
-        }
-        when(contextMock.getComponentTasks(anyString())).thenReturn(Collections.singletonList(0));
-        when(contextMock.getThisTaskIndex()).thenReturn(0);
-
-        when(consumerMock.assignment()).thenReturn(assignedPartitions);
-    }
-=======
->>>>>>> c155a7f0
 
     /**
      * Creates sequential dummy records
