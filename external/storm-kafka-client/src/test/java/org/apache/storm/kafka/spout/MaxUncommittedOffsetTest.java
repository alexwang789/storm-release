--- conflicted
+++ resolved
@@ -38,10 +38,6 @@
 import java.util.List;
 import java.util.Map;
 import org.apache.kafka.clients.consumer.ConsumerConfig;
-<<<<<<< HEAD
-import org.apache.kafka.clients.producer.ProducerRecord;
-=======
->>>>>>> 2181fcde
 import org.apache.storm.kafka.KafkaUnitRule;
 import org.apache.storm.kafka.spout.builders.SingleTopicKafkaSpoutConfiguration;
 import org.apache.storm.spout.SpoutOutputCollector;
@@ -68,11 +64,7 @@
     private final int maxUncommittedOffsets = 10;
     private final int maxPollRecords = 5;
     private final int initialRetryDelaySecs = 60;
-<<<<<<< HEAD
-    private final KafkaSpoutConfig<String, String> spoutConfig = getKafkaSpoutConfigBuilder(kafkaUnitRule.getKafkaUnit().getKafkaPort())
-=======
     private final KafkaSpoutConfig<String, String> spoutConfig = createKafkaSpoutConfigBuilder(kafkaUnitRule.getKafkaUnit().getKafkaPort())
->>>>>>> 2181fcde
         .setOffsetCommitPeriodMs(commitOffsetPeriodMs)
         .setProp(ConsumerConfig.MAX_POLL_RECORDS_CONFIG, maxPollRecords)
         .setMaxUncommittedOffsets(maxUncommittedOffsets)
@@ -93,30 +85,9 @@
         this.spout = new KafkaSpout<>(spoutConfig);
     }
 
-<<<<<<< HEAD
-    private void populateTopicData(String topicName, int msgCount) throws Exception {
-        kafkaUnitRule.getKafkaUnit().createTopic(topicName);
-
-        for (int i = 0; i < msgCount; i++) {
-            ProducerRecord<String, String> producerRecord = new ProducerRecord<>(
-                topicName, Integer.toString(i),
-                Integer.toString(i));
-
-            kafkaUnitRule.getKafkaUnit().sendMessage(producerRecord);
-        }
-    }
-
-    private void initializeSpout(int msgCount) throws Exception {
-        populateTopicData(SingleTopicKafkaSpoutConfiguration.TOPIC, msgCount);
-        when(topologyContext.getThisTaskIndex()).thenReturn(0);
-        when(topologyContext.getComponentTasks(anyString())).thenReturn(Collections.singletonList(0));
-        spout.open(conf, topologyContext, collector);
-        spout.activate();
-=======
     private void prepareSpout(int msgCount) throws Exception {
         SingleTopicKafkaUnitSetupHelper.populateTopicData(kafkaUnitRule.getKafkaUnit(), SingleTopicKafkaSpoutConfiguration.TOPIC, msgCount);
         SingleTopicKafkaUnitSetupHelper.initializeSpout(spout, conf, topologyContext, collector);
->>>>>>> 2181fcde
     }
 
     private ArgumentCaptor<KafkaSpoutMessageId> emitMaxUncommittedOffsetsMessagesAndCheckNoMoreAreEmitted(int messageCount) throws Exception {
