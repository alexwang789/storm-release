--- conflicted
+++ resolved
@@ -21,11 +21,7 @@
     <parent>
         <groupId>org.apache.storm</groupId>
         <artifactId>flux</artifactId>
-<<<<<<< HEAD
-        <version>1.0.1.2.6.0.0-SNAPSHOT</version>
-=======
         <version>1.2.1-SNAPSHOT</version>
->>>>>>> 9d50f676
         <relativePath>../pom.xml</relativePath>
     </parent>
 
@@ -75,19 +71,6 @@
             <groupId>org.apache.maven.plugins</groupId>
             <artifactId>maven-shade-plugin</artifactId>
             <configuration>
-<<<<<<< HEAD
-              <createDependencyReducedPom>true</createDependencyReducedPom>
-              <filters>
-                <filter>
-                  <artifact>*:*</artifact>
-                  <excludes>
-                    <exclude>META-INF/*.SF</exclude>
-                    <exclude>META-INF/*.DSA</exclude>
-                    <exclude>META-INF/*.RSA</exclude>
-                  </excludes>
-                </filter>
-              </filters>
-=======
                 <createDependencyReducedPom>true</createDependencyReducedPom>
                 <filters>
                     <filter>
@@ -106,7 +89,6 @@
                         </excludes>
                     </filter>
                 </filters>
->>>>>>> 9d50f676
             </configuration>
             <executions>
                 <execution>
