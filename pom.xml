<?xml version="1.0" encoding="UTF-8"?>
<!--
 Licensed to the Apache Software Foundation (ASF) under one or more
 contributor license agreements.  See the NOTICE file distributed with
 this work for additional information regarding copyright ownership.
 The ASF licenses this file to You under the Apache License, Version 2.0
 (the "License"); you may not use this file except in compliance with
 the License.  You may obtain a copy of the License at

     http://www.apache.org/licenses/LICENSE-2.0

 Unless required by applicable law or agreed to in writing, software
 distributed under the License is distributed on an "AS IS" BASIS,
 WITHOUT WARRANTIES OR CONDITIONS OF ANY KIND, either express or implied.
 See the License for the specific language governing permissions and
 limitations under the License.
-->
<project xmlns="http://maven.apache.org/POM/4.0.0" xmlns:xsi="http://www.w3.org/2001/XMLSchema-instance"
         xsi:schemaLocation="http://maven.apache.org/POM/4.0.0 http://maven.apache.org/xsd/maven-4.0.0.xsd">
    <modelVersion>4.0.0</modelVersion>

    <parent>
        <groupId>org.apache</groupId>
        <artifactId>apache</artifactId>
        <version>10</version>
    </parent>


    <groupId>org.apache.storm</groupId>
    <artifactId>storm</artifactId>
    <version>0.9.1-incubating-SNAPSHOT</version>
    <packaging>pom</packaging>
    <name>Storm</name>
    <description>Distributed and fault-tolerant realtime computation</description>
    <url>http://storm.incubator.apache.org</url>
    <licenses>
        <license>
            <name>The Apache Software License, Version 2.0</name>
            <url>http://www.apache.org/licenses/LICENSE-2.0.txt</url>
        </license>
    </licenses>

    <mailingLists>
        <mailingList>
            <name>Storm user mailing list</name>
            <subscribe>user-subscribe@storm.incubator.apache.org</subscribe>
            <unsubscribe>user-unsubscribe@storm.incubator.apache.org</unsubscribe>
            <post>user@storm.incubator.apache.org</post>
            <archive>http://mail-archives.apache.org/mod_mbox/incubator-storm-user/</archive>
        </mailingList>
        <mailingList>
            <name>Storm developer mailing list</name>
            <subscribe>dev-subscribe@storm.incubator.apache.org</subscribe>
            <unsubscribe>dev-unsubscribe@storm.incubator.apache.org</unsubscribe>
            <post>dev@storm.incubator.apache.org</post>
            <archive>http://mail-archives.apache.org/mod_mbox/incubator-storm-dev/</archive>
        </mailingList>
    </mailingLists>

    <developers>
        <developer>
            <id>nathanmarz</id>
            <name>Nathan Marz</name>
            <email>nathan@nathanmarz.com</email>
            <roles>
                <role>Committer</role>
            </roles>
            <timezone>-8</timezone>
        </developer>
        <developer>
            <id>ptgoetz</id>
            <name>P. Taylor Goetz</name>
            <email>ptgoetz@apache.org</email>
            <roles>
                <role>Committer</role>
            </roles>
            <timezone>-5</timezone>
        </developer>
        <developer>
            <id>xumingming</id>
            <name>James Xu</name>
            <email>xumingming@apache.org</email>
            <roles>
                <role>Committer</role>
            </roles>
            <timezone></timezone>
        </developer>
        <developer>
            <id>afeng</id>
            <name>Andy Feng</name>
            <email>afeng@apache.org</email>
            <roles>
                <role>Committer</role>
            </roles>
            <timezone>-8</timezone>
        </developer>
        <developer>
            <id>davidlao</id>
            <name>David Lao</name>
            <email>davidlao@microsoft.com</email>
            <roles>
                <role>Committer</role>
            </roles>
            <timezone>-8</timezone>
        </developer>
        <developer>
            <id>mrflip</id>
            <name>Flip Kromer</name>
            <email>mrflip@apache.org</email>
            <roles>
                <role>Committer</role>
            </roles>
            <timezone></timezone>
        </developer>
        <developer>
            <id>jjackson</id>
            <name>Jason Jackson</name>
            <email>jason@cvk.ca</email>
            <roles>
                <role>Committer</role>
            </roles>
            <timezone>-8</timezone>
        </developer>
    </developers>


    <prerequisites>
        <maven>3.0.0</maven>
    </prerequisites>

    <modules>
        <module>storm-deps/libthrift</module>
        <module>storm-core</module>
    </modules>

    <scm>
        <connection>scm:git:https://git-wip-us.apache.org/repos/asf/incubator-storm.git</connection>
        <developerConnection>scm:git:https://git-wip-us.apache.org/repos/asf/incubator-storm.git</developerConnection>
        <tag>HEAD</tag>
        <url>https://git-wip-us.apache.org/repos/asf/incubator-storm</url>
    </scm>

    <issueManagement>
        <system>jira</system>
        <url>https://issues.apache.org/jira/browse/STORM</url>
    </issueManagement>

    <properties>
        <project.build.sourceEncoding>UTF-8</project.build.sourceEncoding>

        <!-- dependency versions -->
        <clojure.version>1.4.0</clojure.version>
        <compojure.version>1.1.3</compojure.version>
        <hiccup.version>0.3.6</hiccup.version>
        <commons-io.verson>1.4</commons-io.verson>
        <commons-exec.version>1.1</commons-exec.version>
        <clj-time.version>0.4.1</clj-time.version>
        <curator.version>1.0.1</curator.version>
        <json-simple.version>1.1</json-simple.version>
        <ring.version>0.3.11</ring.version>
        <clojure.tools.logging.version>0.2.3</clojure.tools.logging.version>
        <clojure.math.numeric-tower.version>0.0.1</clojure.math.numeric-tower.version>
        <carbonite.version>1.3.2</carbonite.version>
        <snakeyaml.version>1.11</snakeyaml.version>
        <httpclient.version>4.1.1</httpclient.version>
        <clojure.tools.cli.version>0.2.2</clojure.tools.cli.version>
        <disruptor.version>2.10.1</disruptor.version>
        <jgrapht.version>0.9.0</jgrapht.version>
        <guava.version>13.0</guava.version>
        <logback-classic.version>1.0.6</logback-classic.version>
        <log4j-over-slf4j.version>1.6.6</log4j-over-slf4j.version>
        <netty.version>3.6.3.Final</netty.version>
        <clojure.tools.nrepl.version>0.2.3</clojure.tools.nrepl.version>
        <clojure-complete.version>0.2.3</clojure-complete.version>
        <mockito.version>1.9.5</mockito.version>
        <reply.version>0.3.0</reply.version>


    </properties>

    <profiles>
        <profile>
            <id>sign</id>
            <build>
                <plugins>
                    <plugin>
                        <groupId>org.apache.maven.plugins</groupId>
                        <artifactId>maven-gpg-plugin</artifactId>
                        <executions>
                            <execution>
                                <id>sign-artifacts</id>
                                <phase>verify</phase>
                                <goals>
                                    <goal>sign</goal>
                                </goals>
                            </execution>
                        </executions>
                    </plugin>
                </plugins>
            </build>
        </profile>
        <profile>
            <id>dist</id>
            <modules>
                <module>storm-dist</module>
            </modules>
            <build>
                <plugins>
                    <plugin>
                        <groupId>org.apache.maven.plugins</groupId>
                        <artifactId>maven-source-plugin</artifactId>
                        <executions>
                            <execution>
                                <id>attach-sources</id>
                                <goals>
                                    <goal>jar</goal>
                                </goals>
                            </execution>
                        </executions>
                    </plugin>
                    <plugin>
                        <groupId>org.apache.maven.plugins</groupId>
                        <artifactId>maven-javadoc-plugin</artifactId>
                        <executions>
                            <execution>
                                <id>attach-javadocs</id>
                                <goals>
                                    <goal>jar</goal>
                                </goals>
                            </execution>
                        </executions>
                    </plugin>
                    <plugin>
                        <groupId>org.apache.maven.plugins</groupId>
                        <artifactId>maven-jar-plugin</artifactId>
                        <configuration>
                            <archive>
                                <manifest>
                                    <addDefaultImplementationEntries>true</addDefaultImplementationEntries>
                                    <addDefaultSpecificationEntries>true</addDefaultSpecificationEntries>
                                </manifest>
                            </archive>
                        </configuration>
                    </plugin>
                </plugins>
            </build>
        </profile>

    </profiles>

    <distributionManagement>
<<<<<<< HEAD
    	<repository>
    	    <id>${repoid}</id>
    	    <name>${reponame}</name>
    	    <url>${repourl}</url>
    	</repository>
        <snapshotRepository>
            <uniqueVersion>false</uniqueVersion>
            <id>snapshots</id>
            <name>Local Snapshot Repo</name>
            <url>file:///tmp/repo/</url>
            <layout>default</layout>
        </snapshotRepository>
=======
>>>>>>> dbcd9396
        <site>
            <id>storm.maven.website</id>
            <name>Storm Website</name>
            <url>file:///tmp/site</url>
        </site>
    </distributionManagement>

    <dependencyManagement>
        <dependencies>
            <dependency>
                <groupId>org.clojure</groupId>
                <artifactId>clojure</artifactId>
                <version>${clojure.version}</version>
            </dependency>
            <dependency>
                <groupId>commons-io</groupId>
                <artifactId>commons-io</artifactId>
                <version>${commons-io.verson}</version>
            </dependency>
            <dependency>
                <groupId>org.apache.commons</groupId>
                <artifactId>commons-exec</artifactId>
                <version>${commons-exec.version}</version>
            </dependency>
            <dependency>
                <groupId>clj-time</groupId>
                <artifactId>clj-time</artifactId>
                <version>${clj-time.version}</version>
            </dependency>
            <dependency>
                <groupId>com.netflix.curator</groupId>
                <artifactId>curator-framework</artifactId>
                <version>${curator.version}</version>
                <exclusions>
                    <exclusion>
                        <artifactId>log4j</artifactId>
                        <groupId>log4j</groupId>
                    </exclusion>
                </exclusions>
            </dependency>
            <dependency>
                <groupId>com.googlecode.json-simple</groupId>
                <artifactId>json-simple</artifactId>
                <version>${json-simple.version}</version>
            </dependency>
            <dependency>
                <groupId>compojure</groupId>
                <artifactId>compojure</artifactId>
                <version>${compojure.version}</version>
            </dependency>
            <dependency>
                <groupId>hiccup</groupId>
                <artifactId>hiccup</artifactId>
                <version>${hiccup.version}</version>
            </dependency>
            <dependency>
                <groupId>ring</groupId>
                <artifactId>ring-devel</artifactId>
                <version>${ring.version}</version>
            </dependency>
            <dependency>
                <groupId>ring</groupId>
                <artifactId>ring-jetty-adapter</artifactId>
                <version>${ring.version}</version>
            </dependency>
            <dependency>
                <groupId>org.clojure</groupId>
                <artifactId>tools.logging</artifactId>
                <version>${clojure.tools.logging.version}</version>
            </dependency>
            <dependency>
                <groupId>org.clojure</groupId>
                <artifactId>math.numeric-tower</artifactId>
                <version>${clojure.math.numeric-tower.version}</version>
            </dependency>
            <dependency>
                <groupId>com.twitter</groupId>
                <artifactId>carbonite</artifactId>
                <version>${carbonite.version}</version>
            </dependency>
            <dependency>
                <groupId>org.yaml</groupId>
                <artifactId>snakeyaml</artifactId>
                <version>${snakeyaml.version}</version>
            </dependency>
            <dependency>
                <groupId>org.apache.httpcomponents</groupId>
                <artifactId>httpclient</artifactId>
                <version>${httpclient.version}</version>
            </dependency>
            <dependency>
                <groupId>org.clojure</groupId>
                <artifactId>tools.cli</artifactId>
                <version>${clojure.tools.cli.version}</version>
            </dependency>
            <dependency>
                <groupId>com.googlecode.disruptor</groupId>
                <artifactId>disruptor</artifactId>
                <version>${disruptor.version}</version>
            </dependency>
            <dependency>
                <groupId>org.jgrapht</groupId>
                <artifactId>jgrapht-core</artifactId>
                <version>${jgrapht.version}</version>
            </dependency>
            <dependency>
                <groupId>com.google.guava</groupId>
                <artifactId>guava</artifactId>
                <version>${guava.version}</version>
            </dependency>
            <dependency>
                <groupId>ch.qos.logback</groupId>
                <artifactId>logback-classic</artifactId>
                <version>${logback-classic.version}</version>
            </dependency>
            <dependency>
                <groupId>org.slf4j</groupId>
                <artifactId>log4j-over-slf4j</artifactId>
                <version>${log4j-over-slf4j.version}</version>
            </dependency>
            <dependency>
                <groupId>io.netty</groupId>
                <artifactId>netty</artifactId>
                <version>${netty.version}</version>
            </dependency>
            <dependency>
                <groupId>org.clojure</groupId>
                <artifactId>tools.nrepl</artifactId>
                <version>${clojure.tools.nrepl.version}</version>
                <scope>test</scope>
                <exclusions>
                    <exclusion>
                        <artifactId>clojure</artifactId>
                        <groupId>org.clojure</groupId>
                    </exclusion>
                </exclusions>
            </dependency>
            <dependency>
                <groupId>clojure-complete</groupId>
                <artifactId>clojure-complete</artifactId>
                <version>${clojure-complete.version}</version>
                <scope>test</scope>
                <exclusions>
                    <exclusion>
                        <artifactId>clojure</artifactId>
                        <groupId>org.clojure</groupId>
                    </exclusion>
                </exclusions>
            </dependency>
            <dependency>
                <groupId>org.mockito</groupId>
                <artifactId>mockito-all</artifactId>
                <version>${mockito.version}</version>
                <scope>test</scope>
            </dependency>
            <dependency>
                <groupId>org.apache.storm</groupId>
                <artifactId>libthrift7</artifactId>
                <version>${project.version}</version>
                <scope>compile</scope>
                <exclusions>
                    <exclusion>
                        <groupId>org.slf4j</groupId>
                        <artifactId>slf4j-api</artifactId>
                    </exclusion>
                </exclusions>
            </dependency>
        </dependencies>
    </dependencyManagement>


    <dependencies>
        <!-- reply dependency adds leiningen-style REPL -->
        <dependency>
            <groupId>reply</groupId>
            <artifactId>reply</artifactId>
            <version>${reply.version}</version>
            <scope>provided</scope>
        </dependency>
    </dependencies>

    <repositories>
        <repository>
            <releases>
                <enabled>true</enabled>
            </releases>
            <snapshots>
                <enabled>false</enabled>
            </snapshots>
            <id>central</id>
            <url>http://repo1.maven.org/maven2/</url>
        </repository>
        <repository>
            <releases>
                <enabled>true</enabled>
            </releases>
            <snapshots>
                <enabled>true</enabled>
            </snapshots>
            <id>clojars</id>
            <url>https://clojars.org/repo/</url>
        </repository>
    </repositories>

    <build>

        <pluginManagement>
            <plugins>
                <plugin>
                    <groupId>org.apache.maven.plugins</groupId>
                    <artifactId>maven-assembly-plugin</artifactId>
                    <version>2.2.2</version>
                </plugin>
                <plugin>
                    <groupId>org.apache.maven.plugins</groupId>
                    <artifactId>maven-install-plugin</artifactId>
                    <version>2.4</version>
                </plugin>
                <plugin>
                    <groupId>org.apache.maven.plugins</groupId>
                    <artifactId>maven-compiler-plugin</artifactId>
                    <version>3.1</version>
                </plugin>
                <plugin>
                    <groupId>org.apache.maven.plugins</groupId>
                    <artifactId>maven-source-plugin</artifactId>
                    <version>2.2.1</version>
                </plugin>
                <plugin>
                    <groupId>org.apache.maven.plugins</groupId>
                    <artifactId>maven-javadoc-plugin</artifactId>
                    <version>2.9</version>
                </plugin>
                <plugin>
                    <groupId>org.apache.maven.plugins</groupId>
                    <artifactId>maven-jar-plugin</artifactId>
                    <version>2.4</version>
                </plugin>
                <plugin>
                    <groupId>org.apache.maven.plugins</groupId>
                    <artifactId>maven-release-plugin</artifactId>
                    <version>2.4.1</version>
                </plugin>
                <plugin>
                    <groupId>com.theoryinpractise</groupId>
                    <artifactId>clojure-maven-plugin</artifactId>
                    <version>1.3.18</version>
                    <extensions>true</extensions>
                </plugin>
                <plugin>
                    <groupId>org.apache.maven.plugins</groupId>
                    <artifactId>maven-surefire-report-plugin</artifactId>
                    <version>2.16</version>
                </plugin>

                <plugin>
                    <groupId>org.apache.maven.plugins</groupId>
                    <artifactId>maven-gpg-plugin</artifactId>
                    <version>1.4</version>
                </plugin>
                <plugin>
                    <groupId>org.apache.maven.plugins</groupId>
                    <artifactId>maven-shade-plugin</artifactId>
                    <version>2.2</version>
                </plugin>
                <plugin>
                    <groupId>org.apache.maven.plugins</groupId>
                    <artifactId>maven-project-info-reports-plugin</artifactId>
                    <version>2.7</version>
                </plugin>
            </plugins>
        </pluginManagement>


        <plugins>
            <plugin>
                <groupId>org.apache.maven.plugins</groupId>
                <artifactId>maven-compiler-plugin</artifactId>
                <configuration>
                    <source>1.6</source>
                    <target>1.6</target>
                </configuration>
            </plugin>
            <plugin>
                <groupId>org.apache.maven.plugins</groupId>
                <artifactId>maven-release-plugin</artifactId>
                <configuration>
                    <autoVersionSubmodules>true</autoVersionSubmodules>
                    <goals>deploy assembly:assembly</goals>
                    <tagNameFormat>v@{project.version}</tagNameFormat>
                    <preparationGoals>clean test</preparationGoals>
                </configuration>
            </plugin>
            <plugin>
                <groupId>com.theoryinpractise</groupId>
                <artifactId>clojure-maven-plugin</artifactId>
                <extensions>true</extensions>
            </plugin>
        </plugins>
    </build>

    <reporting>
        <plugins>
            <plugin>
                <groupId>org.apache.maven.plugins</groupId>
                <artifactId>maven-checkstyle-plugin</artifactId>
                <version>2.11</version>
                <reportSets>
                    <reportSet>
                        <reports>
                            <report>checkstyle</report>
                        </reports>
                    </reportSet>
                </reportSets>
            </plugin>
            <plugin>
                <groupId>org.apache.maven.plugins</groupId>
                <artifactId>maven-pmd-plugin</artifactId>
                <version>3.0.1</version>
            </plugin>
            <plugin>
                <groupId>org.apache.maven.plugins</groupId>
                <artifactId>maven-javadoc-plugin</artifactId>
            </plugin>
            <plugin>
                <groupId>org.apache.maven.plugins</groupId>
                <artifactId>maven-surefire-report-plugin</artifactId>
                <configuration>
                    <reportsDirectories>
                        <file>${project.build.directory}/test-reports</file>
                        <file>${project.build.directory}/surefire-reports</file>
                    </reportsDirectories>
                </configuration>
            </plugin>
            <plugin>
                <groupId>org.codehaus.mojo</groupId>
                <artifactId>taglist-maven-plugin</artifactId>
                <version>2.4</version>
                <configuration>
                    <tagListOptions>
                        <tagClasses>
                            <tagClass>
                                <displayName>Todo Work</displayName>
                                <tags>
                                    <tag>
                                        <matchString>TODO</matchString>
                                        <matchType>exact</matchType>
                                    </tag>
                                    <tag>
                                        <matchString>FIXME</matchString>
                                        <matchType>exact</matchType>
                                    </tag>
                                </tags>
                            </tagClass>
                        </tagClasses>
                    </tagListOptions>
                </configuration>
            </plugin>
            <plugin>
                <groupId>org.apache.rat</groupId>
                <artifactId>apache-rat-plugin</artifactId>
                <version>0.10</version>
                <configuration>
                    <excludeSubProjects>false</excludeSubProjects>
                    <excludes>
                        <!-- exclude maven artifacts -->
                        <exclude>**/target/**</exclude>
                        <!-- exclude intellij projects -->
                        <exclude>**/*.iml</exclude>

                        <!-- exclude CHANGELOG, VERSION, AND TODO files -->
                        <exclude>CHANGELOG.md</exclude>
                        <exclude>VERSION</exclude>
                        <exclude>TODO</exclude>
                        <!-- thrift-generated code -->
                        <exclude>**/src/py/**</exclude>

                        <!-- the following are in the NOTICE file -->
                        <exclude>**/src/ui/public/js/jquery-1.6.2.min.js</exclude>
                        <exclude>**/src/ui/public/js/jquery.cookies.2.2.0.min.js</exclude>
                        <exclude>**/src/ui/public/js/jquery.tablesorter.min.js</exclude>

                        <!-- generated by shade plugin -->
                        <exclude>**/dependency-reduced-pom.xml</exclude>
                    </excludes>
                </configuration>
            </plugin>
        </plugins>
    </reporting>
</project><|MERGE_RESOLUTION|>--- conflicted
+++ resolved
@@ -249,21 +249,6 @@
     </profiles>
 
     <distributionManagement>
-<<<<<<< HEAD
-    	<repository>
-    	    <id>${repoid}</id>
-    	    <name>${reponame}</name>
-    	    <url>${repourl}</url>
-    	</repository>
-        <snapshotRepository>
-            <uniqueVersion>false</uniqueVersion>
-            <id>snapshots</id>
-            <name>Local Snapshot Repo</name>
-            <url>file:///tmp/repo/</url>
-            <layout>default</layout>
-        </snapshotRepository>
-=======
->>>>>>> dbcd9396
         <site>
             <id>storm.maven.website</id>
             <name>Storm Website</name>
