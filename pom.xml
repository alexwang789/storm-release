--- conflicted
+++ resolved
@@ -131,11 +131,8 @@
     <modules>
         <module>storm-deps/libthrift</module>
         <module>storm-core</module>
-<<<<<<< HEAD
         <module>contrib/storm-starter</module>
-=======
 		<module>contrib/storm-kafka</module>
->>>>>>> 4f9c2a70
     </modules>
 
     <scm>
