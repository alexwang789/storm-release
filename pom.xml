--- conflicted
+++ resolved
@@ -182,12 +182,7 @@
         <clojure-complete.version>0.2.3</clojure-complete.version>
         <mockito.version>1.9.5</mockito.version>
         <reply.version>0.3.0</reply.version>
-<<<<<<< HEAD
-		<junit.version>3.8.1</junit.version>
-
-=======
         <zookeeper.version>3.4.5</zookeeper.version>
->>>>>>> a2be5228
 
     </properties>
 
